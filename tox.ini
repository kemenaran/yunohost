[tox]
envlist = py39-{lint,invalidcode},py39-black-{run,check}

[testenv]
skip_install=True
deps =
  py39-{lint,invalidcode}: flake8
  py39-black-{run,check}: black
  py39-mypy: mypy >= 0.900
commands =
<<<<<<< HEAD
        py39-lint: flake8 src doc data tests --ignore E402,E501,E203,W503 --exclude src/yunohost/vendor
        py39-invalidcode: flake8 src data --exclude src/yunohost/tests,src/yunohost/vendor --select F
        py39-black-check: black --check --diff src doc data tests
        py39-black-run: black src doc data tests
        py39-mypy: mypy  --ignore-missing-import --install-types --non-interactive --follow-imports silent src/yunohost/ --exclude (acme_tiny|data_migrations)
=======
        py37-lint: flake8 src doc data tests --ignore E402,E501,E203,W503 --exclude src/yunohost/vendor
        py37-invalidcode: flake8 src data --exclude src/yunohost/tests,src/yunohost/vendor --select F,E722,W605
        py37-black-check: black --check --diff src doc data tests
        py37-black-run: black src doc data tests
        py37-mypy: mypy  --ignore-missing-import --install-types --non-interactive --follow-imports silent src/yunohost/ --exclude (acme_tiny|data_migrations)
>>>>>>> 480875f6
<|MERGE_RESOLUTION|>--- conflicted
+++ resolved
@@ -8,16 +8,8 @@
   py39-black-{run,check}: black
   py39-mypy: mypy >= 0.900
 commands =
-<<<<<<< HEAD
         py39-lint: flake8 src doc data tests --ignore E402,E501,E203,W503 --exclude src/yunohost/vendor
-        py39-invalidcode: flake8 src data --exclude src/yunohost/tests,src/yunohost/vendor --select F
+        py39-invalidcode: flake8 src data --exclude src/yunohost/tests,src/yunohost/vendor --select F,E722,W605
         py39-black-check: black --check --diff src doc data tests
         py39-black-run: black src doc data tests
-        py39-mypy: mypy  --ignore-missing-import --install-types --non-interactive --follow-imports silent src/yunohost/ --exclude (acme_tiny|data_migrations)
-=======
-        py37-lint: flake8 src doc data tests --ignore E402,E501,E203,W503 --exclude src/yunohost/vendor
-        py37-invalidcode: flake8 src data --exclude src/yunohost/tests,src/yunohost/vendor --select F,E722,W605
-        py37-black-check: black --check --diff src doc data tests
-        py37-black-run: black src doc data tests
-        py37-mypy: mypy  --ignore-missing-import --install-types --non-interactive --follow-imports silent src/yunohost/ --exclude (acme_tiny|data_migrations)
->>>>>>> 480875f6
+        py39-mypy: mypy  --ignore-missing-import --install-types --non-interactive --follow-imports silent src/yunohost/ --exclude (acme_tiny|data_migrations)