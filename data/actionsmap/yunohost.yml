##########################################################################
# Category/actions/arguments file
#
#
# Except for general_arguments, this file contains 3 levels
# as in this sample command line:
#
#     yunohost   monitor    info    --cpu --ram
#        ^          ^         ^          ^
#     (script) | category | action | parameters
#
#
# Above example will lead to the function 'monitor_info(args)'
# in the file 'yunohost_monitor.py' with 'cpu' and 'ram'
# stored in an 'args' dictionnary.
#
# Usage:
#    You can add a category at the first level, action at the second one,
#    and arguments at the third one.
#    If a connexion is needed for the action, don't forget to add it to
#    the action parameters (ldap, repo, dns or firewall).
#
# Documentation:
#     You can see all arguments settings at the argparse documentation:
#     http://docs.python.org/dev/library/argparse.html
#     #argparse.ArgumentParser.add_argument
#
#     Don't forget to turn argument yaml style (setting: value)
#
##########################################################################

#############################
#     Global parameters     #
#############################
_global:
    configuration:
        authenticate:
            - api
        authenticator:
            default:
                vendor: ldap
                help: admin_password
                parameters:
                    uri: ldap://localhost:389
                    base_dn: dc=yunohost,dc=org
                    user_rdn: cn=admin,dc=yunohost,dc=org
<<<<<<< HEAD
            ldap-anonymous:
                vendor: ldap
                parameters:
                    uri: ldap://localhost:389
                    base_dn: dc=yunohost,dc=org
            as-root:
                vendor: ldap
                parameters:
                    # We can get this uri by (urllib.quote_plus('/var/run/slapd/ldapi')
                    uri: ldapi://%2Fvar%2Frun%2Fslapd%2Fldapi
                    base_dn: dc=yunohost,dc=org
                    user_rdn: gidNumber=0+uidNumber=0,cn=peercred,cn=external,cn=auth
        argument_auth: true
=======
        argument_auth: false
>>>>>>> d0c982a4
    arguments:
        -v:
            full: --version
            help: Display YunoHost packages versions
            action: callback
            callback:
                method: yunohost.utils.packages.ynh_packages_version
                return: true

#############################
#           User            #
#############################
user:
    category_help: Manage users and groups
    actions:

        ### user_list()
        list:
            action_help: List users
            api: GET /users
            arguments:
               --fields:
                    help: fields to fetch
                    nargs: "+"

        ### user_create()
        create:
            action_help: Create user
            api: POST /users
<<<<<<< HEAD
            configuration:
                authenticate: all
                authenticator: as-root
=======
>>>>>>> d0c982a4
            arguments:
                username:
                    help: The unique username to create
                    extra:
                        pattern: &pattern_username
                            - !!str ^[a-z0-9_]+$
                            - "pattern_username"
                -f:
                    full: --firstname
                    extra:
                        ask: ask_firstname
                        required: True
                        pattern: &pattern_firstname
                            - !!str ^([^\W\d_]{2,30}[ ,.'-]{0,3})+$
                            - "pattern_firstname"
                -l:
                    full: --lastname
                    extra:
                        ask: ask_lastname
                        required: True
                        pattern: &pattern_lastname
                            - !!str ^([^\W\d_]{2,30}[ ,.'-]{0,3})+$
                            - "pattern_lastname"
                -m:
                    full: --mail
                    help: Main unique email address
                    extra:
                        ask: ask_email
                        required: True
                        pattern: &pattern_email
                            - !!str ^[\w.-]+@([^\W_A-Z]+([-]*[^\W_A-Z]+)*\.)+([^\W\d_]{2,})$
                            - "pattern_email"
                -p:
                    full: --password
                    help: User password
                    extra:
                        password: ask_password
                        required: True
                        pattern: &pattern_password
                            - !!str ^.{3,}$
                            - "pattern_password"
                        comment: good_practices_about_user_password
                -q:
                    full: --mailbox-quota
                    help: Mailbox size quota
                    default: "0"
                    metavar: "{SIZE|0}"
                    extra:
                        pattern: &pattern_mailbox_quota
                            - !!str ^(\d+[bkMGT])|0$
                            - "pattern_mailbox_quota"

        ### user_delete()
        delete:
            action_help: Delete user
            api: DELETE /users/<username>
<<<<<<< HEAD
            configuration:
                authenticate: all
                authenticator: as-root
=======
>>>>>>> d0c982a4
            arguments:
                username:
                    help: Username to delete
                    extra:
                        pattern: *pattern_username
                --purge:
                    help: Purge user's home and mail directories
                    action: store_true

        ### user_update()
        update:
            action_help: Update user informations
            api: PUT /users/<username>
<<<<<<< HEAD
            configuration:
                authenticate: all
                authenticator: as-root
=======
>>>>>>> d0c982a4
            arguments:
                username:
                    help: Username to update
                -f:
                    full: --firstname
                    extra:
                        pattern: *pattern_firstname
                -l:
                    full: --lastname
                    extra:
                        pattern: *pattern_lastname
                -m:
                    full: --mail
                    extra:
                        pattern: *pattern_email
                -p:
                    full: --change-password
                    help: New password to set
                    metavar: PASSWORD
                    extra:
                        pattern: *pattern_password
                --add-mailforward:
                    help: Mailforward addresses to add
                    nargs: "*"
                    metavar: MAIL
                    extra:
                        pattern: *pattern_email
                --remove-mailforward:
                    help: Mailforward addresses to remove
                    nargs: "*"
                    metavar: MAIL
                --add-mailalias:
                    help: Mail aliases to add
                    nargs: "*"
                    metavar: MAIL
                    extra:
                        pattern: *pattern_email
                --remove-mailalias:
                    help: Mail aliases to remove
                    nargs: "*"
                    metavar: MAIL
                -q:
                    full: --mailbox-quota
                    help: Mailbox size quota
                    metavar: "{SIZE|0}"
                    extra:
                        pattern: *pattern_mailbox_quota

        ### user_info()
        info:
            action_help: Get user information
            api: GET /users/<username>
            arguments:
                username:
                    help: Username or email to get information

    subcategories:
        group:
            subcategory_help: Manage group
            actions:
                ### user_group_list()
                list:
                    action_help: List group
                    api: GET /users/groups
                    configuration:
                        authenticate: all
                        authenticator: ldap-anonymous
                    arguments:
                        --fields:
                            help: fields to fetch
                            nargs: "+"

                ### user_group_add()
                add:
                    action_help: Create group
                    api: POST /users/groups
                    configuration:
                        authenticate: all
                        authenticator: as-root
                    arguments:
                        groupname:
                            help: The unique group name to add
                            extra:
                                pattern: &pattern_groupname
                                    - !!str ^[a-z0-9_]+$
                                    - "pattern_groupname"

                ### user_group_delete()
                delete:
                    action_help: Delete group
                    api: DELETE /users/groups/<groupname>
                    configuration:
                        authenticate: all
                        authenticator: as-root
                    arguments:
                        groupname:
                            help: Username to delete
                            extra:
                                pattern: *pattern_groupname

                ### user_group_update()
                update:
                    action_help: Update group
                    api: PUT /users/groups/<groupname>
                    configuration:
                        authenticate: all
                        authenticator: as-root
                    arguments:
                        groupname:
                            help: Username to update
                            extra:
                                pattern: *pattern_groupname
                        -a:
                            full: --add-user
                            help: User to add in group
                            nargs: "*"
                            metavar: USERNAME
                            extra:
                                pattern: *pattern_username
                        -r:
                            full: --remove-user
                            help: User to remove in group
                            nargs: "*"
                            metavar: USERNAME
                            extra:
                                pattern: *pattern_username

                ### user_group_info()
                info:
                    action_help: Get group information
                    api: GET /users/groups/<groupname>
                    configuration:
                        authenticate: all
                        authenticator: ldap-anonymous
                    arguments:
                        groupname:
                            help: Groupname to get information
                            extra:
                                pattern: *pattern_username

        permission:
            subcategory_help: Manage user permission
            actions:
                ### user_permission_list()
                list:
                    action_help: List access to user and group
                    api: GET /users/permission/<app>
                    configuration:
                        authenticate: all
                        authenticator: ldap-anonymous
                    arguments:
                        -a:
                            full: --app
                            help: Application to manage the permission
                            nargs: "*"
                            metavar: APP
                        -p:
                            full: --permission
                            help: Name of permission (main by default)
                            nargs: "*"
                            metavar: PERMISSION
                        -u:
                            full: --username
                            help: Username
                            nargs: "*"
                            metavar: USER
                        -g:
                            full: --group
                            help: Group name
                            nargs: "*"
                            metavar: GROUP

                ### user_permission_add()
                add:
                    action_help: Grant access right to users and group
                    api: POST /users/permission/<app>
                    configuration:
                        authenticate: all
                        authenticator: as-root
                    arguments:
                        app:
                            help: Application to manage the permission
                            nargs: "+"
                        -p:
                            full: --permission
                            help: Name of permission (main by default)
                            nargs: "*"
                            metavar: PERMISSION
                        -u:
                            full: --username
                            help: Username
                            nargs: "*"
                            metavar: USER
                            extra:
                                pattern: *pattern_username
                        -g:
                            full: --group
                            help: Group name
                            nargs: "*"
                            metavar: GROUP
                            extra:
                                pattern: *pattern_username

                ### user_permission_remove()
                remove:
                    action_help: Revoke access right to users and group
                    api: PUT /users/permission/<app>
                    configuration:
                        authenticate: all
                        authenticator: as-root
                    arguments:
                        app:
                            help: Application to manage the permission
                            nargs: "+"
                        -p:
                            full: --permission
                            help: Name of permission (main by default)
                            nargs: "*"
                            metavar: PERMISSION
                        -u:
                            full: --username
                            help: Username
                            nargs: "*"
                            metavar: USER
                            extra:
                                pattern: *pattern_username
                        -g:
                            full: --group
                            help: Group name
                            nargs: "*"
                            metavar: GROUP
                            extra:
                                pattern: *pattern_username

                ## user_permission_clear()
                clear:
                    action_help: Reset access rights for the app
                    api: DELETE /users/permission/<app>
                    configuration:
                        authenticate: all
                        authenticator: as-root
                    arguments:
                        app:
                            help: Application to manage the permission
                            nargs: "+"
                        -p:
                            full: --permission
                            help: Name of permission (main by default)
                            nargs: "*"
                            metavar: PERMISSION

        ssh:
            subcategory_help: Manage ssh access
            actions:
                ### user_ssh_enable()
                allow:
                    action_help: Allow the user to uses ssh
                    api: POST /users/ssh/enable
<<<<<<< HEAD
                    configuration:
                        authenticate: all
                        authenticator: as-root
=======
>>>>>>> d0c982a4
                    arguments:
                        username:
                            help: Username of the user
                            extra:
                                pattern: *pattern_username

                ### user_ssh_disable()
                disallow:
                    action_help: Disallow the user to uses ssh
                    api: POST /users/ssh/disable
<<<<<<< HEAD
                    configuration:
                        authenticate: all
                        authenticator: as-root
=======
>>>>>>> d0c982a4
                    arguments:
                        username:
                            help: Username of the user
                            extra:
                                pattern: *pattern_username

                ### user_ssh_keys_list()
                list-keys:
                    action_help: Show user's authorized ssh keys
                    api: GET /users/ssh/keys
<<<<<<< HEAD
                    configuration:
                        authenticate: all
                        authenticator: as-root
=======
>>>>>>> d0c982a4
                    arguments:
                        username:
                            help: Username of the user
                            extra:
                                pattern: *pattern_username

                ### user_ssh_keys_add()
                add-key:
                    action_help: Add a new authorized ssh key for this user
                    api: POST /users/ssh/key
<<<<<<< HEAD
                    configuration:
                        authenticate: all
                        authenticator: as-root
=======
>>>>>>> d0c982a4
                    arguments:
                        username:
                            help: Username of the user
                            extra:
                                pattern: *pattern_username
                        key:
                            help: The key to be added
                        -c:
                            full: --comment
                            help: Optionnal comment about the key

                ### user_ssh_keys_remove()
                remove-key:
                    action_help: Remove an authorized ssh key for this user
                    api: DELETE /users/ssh/key
<<<<<<< HEAD
                    configuration:
                        authenticate: all
                        authenticator: as-root
=======
>>>>>>> d0c982a4
                    arguments:
                        username:
                            help: Username of the user
                            extra:
                                pattern: *pattern_username
                        key:
                            help: The key to be removed


#############################
#          Domain           #
#############################
domain:
    category_help: Manage domains
    actions:

        ### domain_list()
        list:
            action_help: List domains
            api: GET /domains

        ### domain_add()
        add:
            action_help: Create a custom domain
            api: POST /domains
<<<<<<< HEAD
            configuration:
                authenticate: all
                authenticator: as-root
=======
>>>>>>> d0c982a4
            arguments:
                domain:
                    help: Domain name to add
                    extra:
                        pattern: &pattern_domain
                            - !!str ^([^\W_A-Z]+([-]*[^\W_A-Z]+)*\.)+([^\W\d_]{2,})$
                            - "pattern_domain"
                -d:
                    full: --dyndns
                    help: Subscribe to the DynDNS service
                    action: store_true

        ### domain_remove()
        remove:
            action_help: Delete domains
            api: DELETE /domains/<domain>
<<<<<<< HEAD
            configuration:
                authenticate: all
                authenticator: as-root
=======
>>>>>>> d0c982a4
            arguments:
                domain:
                    help: Domain to delete
                    extra:
                        pattern: *pattern_domain

        ### domain_dns_conf()
        dns-conf:
            action_help: Generate DNS configuration for a domain
            api: GET /domains/<domain>/dns
            arguments:
                domain:
                    help: Target domain
                -t:
                    full: --ttl
                    help: Time To Live (TTL) in second before DNS servers update. Default is 3600 seconds (i.e. 1 hour).
                    extra:
                        pattern:
                            - !!str ^[0-9]+$
                            - "pattern_positive_number"

        ### certificate_status()
        cert-status:
            action_help: List status of current certificates (all by default).
            api: GET /domains/cert-status/<domain_list>
            arguments:
                domain_list:
                    help: Domains to check
                    nargs: "*"
                --full:
                    help: Show more details
                    action: store_true

        ### certificate_install()
        cert-install:
            action_help: Install Let's Encrypt certificates for given domains (all by default).
            api: POST /domains/cert-install/<domain_list>
            arguments:
                domain_list:
                    help: Domains for which to install the certificates
                    nargs: "*"
                --force:
                    help: Install even if current certificate is not self-signed
                    action: store_true
                --no-checks:
                    help: Does not perform any check that your domain seems correctly configured (DNS, reachability) before attempting to install. (Not recommended)
                    action: store_true
                --self-signed:
                    help: Install self-signed certificate instead of Let's Encrypt
                    action: store_true
                --staging:
                    help: Use the fake/staging Let's Encrypt certification authority. The new certificate won't actually be enabled - it is only intended to test the main steps of the procedure.
                    action: store_true

        ### certificate_renew()
        cert-renew:
            action_help: Renew the Let's Encrypt certificates for given domains (all by default).
            api: POST /domains/cert-renew/<domain_list>
            arguments:
                domain_list:
                    help: Domains for which to renew the certificates
                    nargs: "*"
                --force:
                    help: Ignore the validity threshold (30 days)
                    action: store_true
                --email:
                    help: Send an email to root with logs if some renewing fails
                    action: store_true
                --no-checks:
                    help: Does not perform any check that your domain seems correctly configured (DNS, reachability) before attempting to renew. (Not recommended)
                    action: store_true
                --staging:
                    help: Use the fake/staging Let's Encrypt certification authority. The new certificate won't actually be enabled - it is only intended to test the main steps of the procedure.
                    action: store_true

        ### domain_url_available()
        url-available:
            action_help: Check availability of a web path
            api: GET /domain/urlavailable
            arguments:
                domain:
                    help: The domain for the web path (e.g. your.domain.tld)
                    extra:
                        pattern: *pattern_domain
                path:
                    help: The path to check (e.g. /coffee)


         ### domain_info()
#        info:
#            action_help: Get domain informations
#            api: GET /domains/<domain>
#            arguments:
#                domain:
#                    help: ""
#                    extra:
#                        pattern:
#                            - '^([a-zA-Z0-9]{1}([a-zA-Z0-9\-]*[a-zA-Z0-9])*)(\.[a-zA-Z0-9]{1}([a-zA-Z0-9\-]*[a-zA-Z0-9])*)*(\.[a-zA-Z]{1}([a-zA-Z0-9\-]*[a-zA-Z0-9])*)$'
#                            - "Must be a valid domain name (e.g. my-domain.org)"


#############################
#            App            #
#############################
app:
    category_help: Manage apps
    actions:

        ### app_fetchlist()
        fetchlist:
            action_help: Fetch application lists from app servers, or register a new one.
            api: PUT /appslists
            arguments:
                -n:
                    full: --name
                    help: Name of the list to fetch (fetches all registered lists if empty)
                    extra:
                        pattern: &pattern_listname
                            - !!str ^[a-z0-9_]+$
                            - "pattern_listname"
                -u:
                    full: --url
                    help: URL of a new application list to register. To be specified with -n.

        ### app_listlists()
        listlists:
            action_help: List registered application lists
            api: GET /appslists

        ### app_removelist()
        removelist:
            action_help: Remove and forget about a given application list
            api: DELETE /appslists
            arguments:
                name:
                    help: Name of the list to remove
                    extra:
                        ask: ask_list_to_remove
                        pattern: *pattern_listname

        ### app_list()
        list:
            action_help: List apps
            api: GET /apps
            arguments:
                -f:
                    full: --filter
                    help: Name filter of app_id or app_name
                -r:
                    full: --raw
                    help: Return the full app_dict
                    action: store_true
                -i:
                    full: --installed
                    help: Return only installed apps
                    action: store_true
                -b:
                    full: --with-backup
                    help: Return only apps with backup feature (force --installed filter)
                    action: store_true

        ### app_info()
        info:
            action_help: Get information about an installed app
            api: GET /apps/<app>
            arguments:
                app:
                    help: Specific app ID
                -s:
                    full: --show-status
                    help: Show app installation status
                    action: store_true
                -r:
                    full: --raw
                    help: Return the full app_dict
                    action: store_true

        ### app_map()
        map:
            action_help: List apps by domain
            api: GET /appsmap
            configuration:
                authenticate: all
                authenticator: ldap-anonymous
            arguments:
                -a:
                    full: --app
                    help: Specific app to map
                -r:
                    full: --raw
                    help: Return complete dict
                    action: store_true
                -u:
                    full: --user
                    help: Allowed app map for a user
                    extra:
                        pattern: *pattern_username

        ### app_install()
        install:
            action_help: Install apps
            api: POST /apps
<<<<<<< HEAD
            configuration:
                authenticate: all
                authenticator: as-root
=======
>>>>>>> d0c982a4
            arguments:
                app:
                    help: Name, local path or git URL of the app to install
                -l:
                    full: --label
                    help: Custom name for the app
                -a:
                    full: --args
                    help: Serialized arguments for app script (i.e. "domain=domain.tld&path=/path")
                -n:
                    full: --no-remove-on-failure
                    help: Debug option to avoid removing the app on a failed installation
                    action: store_true
                -f:
                    full: --force
                    help: Do not ask confirmation if the app is not safe to use (low quality, experimental or 3rd party)
                    action: store_true

        ### app_remove() TODO: Write help
        remove:
            action_help: Remove app
            api: DELETE /apps/<app>
<<<<<<< HEAD
            configuration:
                authenticate: all
                authenticator: as-root
=======
>>>>>>> d0c982a4
            arguments:
                app:
                    help: App(s) to delete

        ### app_upgrade()
        upgrade:
            action_help: Upgrade app
            api: PUT /upgrade/apps
<<<<<<< HEAD
            configuration:
                authenticate: all
                authenticator: as-root
=======
>>>>>>> d0c982a4
            arguments:
                app:
                    help: App(s) to upgrade (default all)
                    nargs: "*"
                -u:
                    full: --url
                    help: Git url to fetch for upgrade
                -f:
                    full: --file
                    help: Folder or tarball for upgrade

        ### app_change_url()
        change-url:
            action_help: Change app's URL
            api: PUT /apps/<app>/changeurl
<<<<<<< HEAD
            configuration:
                authenticate: all
                authenticator: as-root
=======
>>>>>>> d0c982a4
            arguments:
                app:
                    help: Target app instance name
                -d:
                    full: --domain
                    help: New app domain on which the application will be moved
                    extra:
                        ask: ask_new_domain
                        pattern: *pattern_domain
                        required: True
                -p:
                    full: --path
                    help: New path at which the application will be moved
                    extra:
                        ask: ask_new_path
                        required: True

        ### app_setting()
        setting:
            action_help: Set or get an app setting value
            api: GET /apps/<app>/settings
            arguments:
                app:
                    help: App ID
                key:
                    help: Key to get/set
                -v:
                    full: --value
                    help: Value to set
                -d:
                    full: --delete
                    help: Delete the key
                    action: store_true

        ### app_checkport()
        checkport:
            action_help: Check availability of a local port
            api: GET /tools/checkport
            deprecated: true
            arguments:
                port:
                    help: Port to check
                    extra:
                        pattern: &pattern_port
                            - !!str ^([0-9]{1,4}|[1-5][0-9]{4}|6[0-4][0-9]{3}|65[0-4][0-9]{2}|655[0-2][0-9]|6553[0-5])$
                            - "pattern_port"

        ### app_checkurl()
        checkurl:
            action_help: Check availability of a web path
            api: GET /tools/checkurl
            deprecated: True
            arguments:
                url:
                    help: Url to check
                -a:
                    full: --app
                    help: Write domain & path to app settings for further checks

        ### app_register_url()
        register-url:
            action_help: Book/register a web path for a given app
            api: PUT /tools/registerurl
            arguments:
                app:
                    help: App which will use the web path
                domain:
                    help: The domain on which the app should be registered (e.g. your.domain.tld)
                path:
                    help: The path to be registered (e.g. /coffee)


        ### app_initdb()
        initdb:
            action_help: Create database and initialize it with optionnal attached script
            api: POST /tools/initdb
            deprecated: true
            arguments:
                user:
                    help: Name of the DB user
                -p:
                    full: --password
                    help: Password of the DB (generated unless set)
                -d:
                    full: --db
                    help: DB name (user unless set)
                -s:
                    full: --sql
                    help: Initial SQL file

        ### app_debug()
        debug:
            action_help: Display all debug informations for an application
            api: GET /apps/<app>/debug
            arguments:
                app:
                    help: App name

        ### app_makedefault()
        makedefault:
            action_help: Redirect domain root to an app
            api: PUT /apps/<app>/default
            arguments:
                app:
                    help: App name to put on domain root
                -d:
                    full: --domain
                    help: Specific domain to put app on (the app domain by default)

        ### app_ssowatconf()
        ssowatconf:
            action_help: Regenerate SSOwat configuration file
            api: PUT /ssowatconf

        ### app_change_label()
        change-label:
            action_help: Change app label
            api: PUT /apps/<app>/label
            arguments:
                app:
                    help: App ID
                new_label:
                    help: New app label

        ### app_addaccess() TODO: Write help
        addaccess:
            action_help: Grant access right to users (everyone by default)
            api: PUT /access
<<<<<<< HEAD
            configuration:
                authenticate: all
                authenticator: as-root
=======
>>>>>>> d0c982a4
            arguments:
                apps:
                    nargs: "+"
                -u:
                    full: --users
                    nargs: "*"

        ### app_removeaccess() TODO: Write help
        removeaccess:
            action_help: Revoke access right to users (everyone by default)
            api: DELETE /access
<<<<<<< HEAD
            configuration:
                authenticate: all
                authenticator: as-root
=======
>>>>>>> d0c982a4
            arguments:
                apps:
                    nargs: "+"
                -u:
                    full: --users
                    nargs: "*"

        ### app_clearaccess()
        clearaccess:
            action_help: Reset access rights for the app
            api: POST /access
<<<<<<< HEAD
            configuration:
                authenticate: all
                authenticator: as-root
=======
>>>>>>> d0c982a4
            arguments:
                apps:
                    nargs: "+"

    subcategories:

      action:
          subcategory_help: Handle apps actions
          actions:

              ### app_action_list()
              list:
                  action_help: List app actions
                  api: GET /apps/<app>/actions
                  arguments:
                    app:
                        help: App name

              ### app_action_run()
              run:
                  action_help: Run app action
                  api: PUT /apps/<app>/actions/<action>
                  arguments:
                    app:
                        help: App name
                    action:
                        help: action id
                    -a:
                        full: --args
                        help: Serialized arguments for app script (i.e. "domain=domain.tld&path=/path")

      config:
          subcategory_help: Applications configuration panel
          actions:

              ### app_config_show_panel()
              show-panel:
                  action_help: show config panel for the application
                  api: GET /apps/<app>/config-panel
                  arguments:
                      app:
                          help: App name

              ### app_config_apply()
              apply:
                  action_help: apply the new configuration
                  api: POST /apps/<app>/config
                  arguments:
                      app:
                          help: App name
                      -a:
                          full: --args
                          help: Serialized arguments for new configuration (i.e. "domain=domain.tld&path=/path")

#############################
#          Backup           #
#############################
backup:
    category_help: Manage backups
    actions:

        ### backup_create()
        create:
            action_help: Create a backup local archive. If neither --apps or --system are given, this will backup all apps and all system parts. If only --apps if given, this will only backup apps and no system parts. Similarly, if only --system is given, this will only backup system parts and no apps.
            api: POST /backup
            arguments:
                -n:
                    full: --name
                    help: Name of the backup archive
                    extra:
                        pattern: &pattern_backup_archive_name
                            - !!str ^[\w\-\._]{1,50}(?<!\.)$
                            - "pattern_backup_archive_name"
                -d:
                    full: --description
                    help: Short description of the backup
                -o:
                    full: --output-directory
                    help: Output directory for the backup
                -r:
                    full: --no-compress
                    help: Do not create an archive file
                    action: store_true
                --methods:
                    help: List of backup methods to apply (copy or tar by default)
                    nargs: "*"
                --system:
                    help: List of system parts to backup (or all if none given).
                    nargs: "*"
                --apps:
                    help: List of application names to backup (or all if none given)
                    nargs: "*"

        ### backup_restore()
        restore:
            action_help: Restore from a local backup archive. If neither --apps or --system are given, this will restore all apps and all system parts in the archive. If only --apps if given, this will only restore apps and no system parts. Similarly, if only --system is given, this will only restore system parts and no apps.
            api: POST /backup/restore/<name>
<<<<<<< HEAD
            configuration:
                authenticate: all
                authenticator: as-root
=======
>>>>>>> d0c982a4
            arguments:
                name:
                    help: Name of the local backup archive
                --system:
                    help: List of system parts to restore (or all if none is given)
                    nargs: "*"
                --apps:
                    help: List of application names to restore (or all if none is given)
                    nargs: "*"
                --force:
                    help: Force restauration on an already installed system
                    action: store_true

        ### backup_list()
        list:
            action_help: List available local backup archives
            api: GET /backup/archives
            arguments:
                -i:
                    full: --with-info
                    help: Show backup information for each archive
                    action: store_true
                -H:
                    full: --human-readable
                    help: Print sizes in human readable format
                    action: store_true

        ### backup_info()
        info:
            action_help: Show info about a local backup archive
            api: GET /backup/archives/<name>
            arguments:
                name:
                    help: Name of the local backup archive
                -d:
                    full: --with-details
                    help: Show additional backup information
                    action: store_true
                -H:
                    full: --human-readable
                    help: Print sizes in human readable format
                    action: store_true

        ### backup_delete()
        delete:
            action_help: Delete a backup archive
            api: DELETE /backup/archives/<name>
            arguments:
                name:
                    help: Name of the archive to delete
                    extra:
                        pattern: *pattern_backup_archive_name


#############################
#          Monitor          #
#############################
monitor:
    category_help: Monitor the server
    actions:

        ### monitor_disk()
        disk:
            action_help: Monitor disk space and usage
            api: GET /monitor/disk
            arguments:
                -f:
                    full: --filesystem
                    help: Show filesystem disk space
                    action: append_const
                    const: filesystem
                    dest: units
                -t:
                    full: --io
                    help: Show I/O throughput
                    action: append_const
                    const: io
                    dest: units
                -m:
                    full: --mountpoint
                    help: Monitor only the device mounted on MOUNTPOINT
                    action: store
                -H:
                    full: --human-readable
                    help: Print sizes in human readable format
                    action: store_true

        ### monitor_network()
        network:
            action_help: Monitor network interfaces
            api: GET /monitor/network
            arguments:
                -u:
                    full: --usage
                    help: Show interfaces bit rates
                    action: append_const
                    const: usage
                    dest: units
                -i:
                    full: --infos
                    help: Show network informations
                    action: append_const
                    const: infos
                    dest: units
                -c:
                    full: --check
                    help: Check network configuration
                    action: append_const
                    const: check
                    dest: units
                -H:
                    full: --human-readable
                    help: Print sizes in human readable format
                    action: store_true

        ### monitor_system()
        system:
            action_help: Monitor system informations and usage
            api: GET /monitor/system
            arguments:
                -m:
                    full: --memory
                    help: Show memory usage
                    action: append_const
                    const: memory
                    dest: units
                -c:
                    full: --cpu
                    help: Show CPU usage and load
                    action: append_const
                    const: cpu
                    dest: units
                -p:
                    full: --process
                    help: Show processes summary
                    action: append_const
                    const: process
                    dest: units
                -u:
                    full: --uptime
                    help: Show the system uptime
                    action: append_const
                    const: uptime
                    dest: units
                -i:
                    full: --infos
                    help: Show system informations
                    action: append_const
                    const: infos
                    dest: units
                -H:
                    full: --human-readable
                    help: Print sizes in human readable format
                    action: store_true

        ### monitor_updatestats()
        update-stats:
            action_help: Update monitoring statistics
            api: POST /monitor/stats
            arguments:
                period:
                    help: Time period to update
                    choices:
                        - day
                        - week
                        - month

        ### monitor_showstats()
        show-stats:
            action_help: Show monitoring statistics
            api: GET /monitor/stats
            arguments:
                period:
                    help: Time period to show
                    choices:
                        - day
                        - week
                        - month

        ### monitor_enable()
        enable:
            action_help: Enable server monitoring
            api: PUT /monitor
            arguments:
                -s:
                    full: --with-stats
                    help: Enable monitoring statistics
                    action: store_true

        ### monitor_disable()
        disable:
            api: DELETE /monitor
            action_help: Disable server monitoring


#############################
#         Settings          #
#############################
settings:
    category_help: Manage YunoHost global settings
    actions:

        ### settings_list()
        list:
            action_help: list all entries of the settings
            api: GET /settings

        ### settings_get()
        get:
            action_help: get an entry value in the settings
            api: GET /settings/<key>
            arguments:
                key:
                    help: Settings key
                --full:
                    help: Show more details
                    action: store_true

        ### settings_set()
        set:
            action_help: set an entry value in the settings
            api: POST /settings/<key>
            arguments:
                key:
                    help: Settings key
                -v:
                    full: --value
                    help: new value
                    extra:
                        required: True

        ### settings_reset_all()
        reset-all:
            action_help: reset all settings to their default value
            api: DELETE /settings

        ### settings_reset()
        reset:
            action_help: set an entry value to its default one
            api: DELETE /settings/<key>
            arguments:
                key:
                    help: Settings key

#############################
#         Service           #
#############################
service:
    category_help: Manage services
    actions:

        ### service_add()
        add:
            action_help: Add a service
            # api: POST /services
            arguments:
                name:
                    help: Service name to add
                -s:
                    full: --status
                    help: Custom status command
                -l:
                    full: --log
                    help: Absolute path to log file to display
                    nargs: "+"
                -r:
                    full: --runlevel
                    help: Runlevel priority of the service
                    type: int
                -n:
                    full: --need_lock
                    help: Use this option to prevent deadlocks if the service does invoke yunohost commands.
                    action: store_true
                -d:
                    full: --description
                    help: Description of the service
                -t:
                    full: --log_type
                    help: Type of the log (file or systemd)
                    nargs: "+"
                    choices:
                        - file
                        - systemd
                    default: file

        ### service_remove()
        remove:
            action_help: Remove a service
            # api: DELETE /services
            arguments:
                name:
                    help: Service name to remove

        ### service_start()
        start:
            action_help: Start one or more services
            api: PUT /services/<names>
            arguments:
                names:
                    help: Service name to start
                    nargs: "+"
                    metavar: NAME

        ### service_stop()
        stop:
            action_help: Stop one or more services
            api: DELETE /services/<names>
            arguments:
                names:
                    help: Service name to stop
                    nargs: "+"
                    metavar: NAME

        ### service_reload()
        reload:
            action_help: Reload one or more services
            arguments:
                names:
                    help: Service name to reload
                    nargs: "+"
                    metavar: NAME

        ### service_restart()
        restart:
            action_help: Restart one or more services. If the services are not running yet, they will be started.
            arguments:
                names:
                    help: Service name to restart
                    nargs: "+"
                    metavar: NAME

        ### service_reload_or_restart()
        reload_or_restart:
            action_help: Reload one or more services if they support it. If not, restart them instead. If the services are not running yet, they will be started.
            arguments:
                names:
                    help: Service name to reload or restart
                    nargs: "+"
                    metavar: NAME

        ### service_enable()
        enable:
            action_help: Enable one or more services
            api: PUT /services/<names>/enable
            arguments:
                names:
                    help: Service name to enable
                    nargs: "+"
                    metavar: NAME

        ### service_disable()
        disable:
            action_help: Disable one or more services
            api: DELETE /services/<names>/enable
            arguments:
                names:
                    help: Service name to disable
                    nargs: "+"
                    metavar: NAME

        ### service_status()
        status:
            action_help: Show status information about one or more services (all by default)
            api:
                - GET /services
                - GET /services/<names>
            arguments:
                names:
                    help: Service name to show
                    nargs: "*"
                    metavar: NAME

        ### service_log()
        log:
            action_help: Log every log files of a service
            api: GET /services/<name>/log
            arguments:
                name:
                    help: Service name to log
                -n:
                    full: --number
                    help: Number of lines to display
                    default: 50
                    type: int

        ### service_regen_conf()
        regen-conf:
            action_help: Regenerate the configuration file(s) for a service
            api: PUT /services/regenconf
            deprecated_alias:
                - regenconf
            arguments:
                names:
                    help: Services name to regenerate configuration of
                    nargs: "*"
                    metavar: NAME
                -d:
                    full: --with-diff
                    help: Show differences in case of configuration changes
                    action: store_true
                -f:
                    full: --force
                    help: >
                        Override all manual modifications in configuration
                        files
                    action: store_true
                -n:
                    full: --dry-run
                    help: Show what would have been regenerated
                    action: store_true
                -p:
                    full: --list-pending
                    help: List pending configuration files and exit
                    action: store_true

#############################
#         Firewall          #
#############################
firewall:
    category_help: Manage firewall rules
    actions:

        ### firewall_list()
        list:
            action_help: List all firewall rules
            api: GET /firewall
            arguments:
                -r:
                    full: --raw
                    help: Return the complete YAML dict
                    action: store_true
                -i:
                    full: --by-ip-version
                    help: List rules by IP version
                    action: store_true
                -f:
                    full: --list-forwarded
                    help: List forwarded ports with UPnP
                    action: store_true

        ### firewall_reload()
        reload:
            action_help: Reload all firewall rules
            api: PUT /firewall
            arguments:
                --skip-upnp:
                    help: Do not refresh port forwarding using UPnP
                    action: store_true

        ### firewall_allow()
        allow:
            action_help: Allow connections on a port
            api: POST /firewall/port
            arguments:
                protocol:
                    help: "Protocol type to allow (TCP/UDP/Both)"
                    choices:
                        - TCP
                        - UDP
                        - Both
                    default: TCP
                port:
                    help: Port or range of ports to open
                    extra:
                        pattern: &pattern_port_or_range
                            - !!str ((^|(?!\A):)([0-9]{1,4}|[1-5][0-9]{4}|6[0-4][0-9]{3}|65[0-4][0-9]{2}|655[0-2][0-9]|6553[0-5])){1,2}?$
                            - "pattern_port_or_range"
                -4:
                    full: --ipv4-only
                    help: Only add a rule for IPv4 connections
                    action: store_true
                -6:
                    full: --ipv6-only
                    help: Only add a rule for IPv6 connections
                    action: store_true
                --no-upnp:
                    help: Do not add forwarding of this port with UPnP
                    action: store_true
                --no-reload:
                    help: Do not reload firewall rules
                    action: store_true


        ### firewall_disallow()
        disallow:
            action_help: Disallow connections on a port
            api: DELETE /firewall/port
            arguments:
                protocol:
                    help: "Protocol type to allow (TCP/UDP/Both)"
                    choices:
                        - TCP
                        - UDP
                        - Both
                    default: TCP
                port:
                    help: Port or range of ports to close
                    extra:
                        pattern: *pattern_port_or_range
                -4:
                    full: --ipv4-only
                    help: Only remove the rule for IPv4 connections
                    action: store_true
                -6:
                    full: --ipv6-only
                    help: Only remove the rule for IPv6 connections
                    action: store_true
                --upnp-only:
                    help: Only remove forwarding of this port with UPnP
                    action: store_true
                --no-reload:
                    help: Do not reload firewall rules
                    action: store_true


        ### firewall_upnp()
        upnp:
            action_help: Manage port forwarding using UPnP
            api: GET /firewall/upnp
            arguments:
                action:
                    choices:
                        - enable
                        - disable
                        - status
                        - reload
                    nargs: "?"
                    default: status
                --no-refresh:
                    help: Do not refresh port forwarding
                    action: store_true

        ### firewall_stop()
        stop:
            action_help: Stop iptables and ip6tables
            api: DELETE /firewall



#############################
#          DynDNS           #
#############################
dyndns:
    category_help: Subscribe and Update DynDNS Hosts
    actions:

        ### dyndns_subscribe()
        subscribe:
            action_help: Subscribe to a DynDNS service
            api: POST /dyndns
            arguments:
                --subscribe-host:
                    help: Dynette HTTP API to subscribe to
                    default: "dyndns.yunohost.org"
                -d:
                    full: --domain
                    help: Full domain to subscribe with
                    extra:
                        pattern: *pattern_domain
                -k:
                    full: --key
                    help: Public DNS key

        ### dyndns_update()
        update:
            action_help: Update IP on DynDNS platform
            api: PUT /dyndns
            arguments:
                --dyn-host:
                    help: Dynette DNS server to inform
                    default: "dyndns.yunohost.org"
                -d:
                    full: --domain
                    help: Full domain to update
                    extra:
                        pattern: *pattern_domain
                -k:
                    full: --key
                    help: Public DNS key
                -i:
                    full: --ipv4
                    help: IP address to send
                -6:
                    full: --ipv6
                    help: IPv6 address to send

        ### dyndns_installcron()
        installcron:
            action_help: Install IP update cron
            api: POST /dyndns/cron

        ### dyndns_removecron()
        removecron:
            action_help: Remove IP update cron
            api: DELETE /dyndns/cron


#############################
#           Tools           #
#############################
tools:
    category_help: Specific tools
    actions:

        ### tools_ldapinit()
        ldapinit:
            action_help: YunoHost LDAP initialization
            api: POST /ldap
            configuration:
                authenticate: all
                authenticator: as-root

        ### tools_adminpw()
        adminpw:
            action_help: Change password of admin and root users
            api: PUT /adminpw
<<<<<<< HEAD
            configuration:
                authenticate: all
                authenticator: as-root
=======
>>>>>>> d0c982a4
            arguments:
                -n:
                    full: --new-password
                    extra:
                        password: ask_new_admin_password
                        pattern: *pattern_password
                        required: True
                        comment: good_practices_about_admin_password

        ### tools_maindomain()
        maindomain:
            action_help: Check the current main domain, or change it
            api:
                - GET /domains/main
                - PUT /domains/main
<<<<<<< HEAD
            configuration:
                authenticate: all
                authenticator: as-root
=======
>>>>>>> d0c982a4
            arguments:
                -n:
                    full: --new-domain
                    help: Change the current main domain
                    extra:
                        pattern: *pattern_domain

        ### tools_postinstall()
        postinstall:
            action_help: YunoHost post-install
            api: POST /postinstall
            configuration:
                authenticate: false
            arguments:
                -d:
                    full: --domain
                    help: YunoHost main domain
                    extra:
                        ask: ask_main_domain
                        pattern: *pattern_domain
                        required: True
                -p:
                    full: --password
                    help: YunoHost admin password
                    extra:
                        password: ask_new_admin_password
                        pattern: *pattern_password
                        required: True
                        comment: good_practices_about_admin_password
                --ignore-dyndns:
                    help: Do not subscribe domain to a DynDNS service
                    action: store_true
                --force-password:
                    help: Use this if you really want to set a weak password
                    action: store_true

        ### tools_update()
        update:
            action_help: YunoHost update
            api: PUT /update
            arguments:
                --apps:
                    help: Fetch the application list to check which apps can be upgraded
                    action: store_true
                --system:
                    help: Fetch available system packages upgrades (equivalent to apt update)
                    action: store_true

        ### tools_upgrade()
        upgrade:
            action_help: YunoHost upgrade
            api: PUT /upgrade
            arguments:
                --apps:
                    help: List of apps to upgrade (all by default)
                    nargs: "*"
                --system:
                    help: Upgrade only the system packages
                    action: store_true

        ### tools_diagnosis()
        diagnosis:
            action_help: YunoHost diagnosis
            api: GET /diagnosis
            arguments:
                -p:
                    full: --private
                    help: Show private data (domain, IP)
                    action: store_true

        ### tools_port_available()
        port-available:
            action_help: Check availability of a local port
            api: GET /tools/portavailable
            arguments:
                port:
                    help: Port to check
                    extra:
                        pattern: *pattern_port

        ### tools_shell()
        shell:
<<<<<<< HEAD
            configuration:
                authenticate: all
                authenticator: as-root
=======
>>>>>>> d0c982a4
            action_help: Launch a development shell
            arguments:
                -c:
                    help: python command to execute
                    full: --command

        ### tools_shutdown()
        shutdown:
            action_help: Shutdown the server
            api: PUT /shutdown
            arguments:
                -f:
                    help: skip the shutdown confirmation
                    full: --force
                    action: store_true

        ### tools_reboot()
        reboot:
            action_help: Reboot the server
            api: PUT /reboot
            arguments:
                -f:
                    help: skip the reboot confirmation
                    full: --force
                    action: store_true

        ### tools_regen_conf()
        regen-conf:
            action_help: Regenerate the configuration file(s)
            api: PUT /tools/regenconf
            arguments:
                names:
                    help: Categories to regenerate configuration of (all by default)
                    nargs: "*"
                    metavar: NAME
                -d:
                    full: --with-diff
                    help: Show differences in case of configuration changes
                    action: store_true
                -f:
                    full: --force
                    help: Override all manual modifications in configuration files
                    action: store_true
                -n:
                    full: --dry-run
                    help: Show what would have been regenerated
                    action: store_true
                -p:
                    full: --list-pending
                    help: List pending configuration files and exit
                    action: store_true

    subcategories:

      migrations:
          subcategory_help: Manage migrations
          actions:

              ### tools_migrations_list()
              list:
                  action_help: List migrations
                  api: GET /migrations
                  arguments:
                    --pending:
                        help: list only pending migrations
                        action: store_true
                    --done:
                        help: list only migrations already performed
                        action: store_true

              ### tools_migrations_migrate()
              migrate:
                  action_help: Perform migrations
                  api: POST /migrations/migrate
                  arguments:
                    -t:
                        help: target migration number (or 0), latest one by default
                        type: int
                        full: --target
                    -s:
                        help: skip the migration(s), use it only if you know what you are doing
                        full: --skip
                        action: store_true
                    --auto:
                        help: automatic mode, won't run manual migrations, use it only if you know what you are doing
                        action: store_true
                    --accept-disclaimer:
                        help: accept disclaimers of migration (please read them before using this option)
                        action: store_true

              ### tools_migrations_state()
              state:
                  action_help: Show current migrations state
                  api: GET /migrations/state


#############################
#           Hook            #
#############################
hook:
    category_help: Manage hooks
    actions:

        ### hook_add()
        add:
            action_help: Store hook script to filesystem
            arguments:
                app:
                    help: App to link with
                file:
                    help: Script to add

        ### hook_remove()
        remove:
            action_help: Remove hook scripts from filesystem
            arguments:
                app:
                    help: Scripts related to app will be removed

        ### hook_info()
        info:
            action_help: Get information about a given hook
            api: GET /hooks/<action>/<name>
            arguments:
                action:
                    help: Action name
                name:
                    help: Hook name

        ### hook_list()
        list:
            action_help: List available hooks for an action
            api: GET /hooks/<action>
            arguments:
                action:
                    help: Action name
                -l:
                    full: --list-by
                    help: Property to list hook by
                    choices:
                        - name
                        - priority
                        - folder
                    default: name
                -i:
                    full: --show-info
                    help: Show hook information
                    action: store_true

        ### hook_callback()
        callback:
            action_help: Execute all scripts binded to an action
            api: POST /hooks/<action>
            arguments:
                action:
                    help: Action name
                -n:
                    full: --hooks
                    help: List of hooks names to execute
                    nargs: "*"
                -a:
                    full: --args
                    help: Ordered list of arguments to pass to the scripts
                    nargs: "*"
                -q:
                    full: --no-trace
                    help: Do not print each command that will be executed
                    action: store_true
                -d:
                    full: --chdir
                    help: The directory from where the scripts will be executed

        ### hook_exec()
        exec:
            action_help: Execute hook from a file with arguments
            arguments:
                path:
                    help: Path of the script to execute
                -a:
                    full: --args
                    help: Ordered list of arguments to pass to the script
                    nargs: "*"
                --raise-on-error:
                    help: Raise if the script returns a non-zero exit code
                    action: store_true
                -q:
                    full: --no-trace
                    help: Do not print each command that will be executed
                    action: store_true
                -d:
                    full: --chdir
                    help: The directory from where the script will be executed

#############################
#            Log            #
#############################
log:
    category_help: Manage debug logs
    actions:

        ### log_list()
        list:
            action_help: List logs
            api: GET /logs
            arguments:
                category:
                    help: Log category to display (default operations), could be operation, history, package, system, access, service or app 
                    nargs: "*"
                -l:
                    full: --limit
                    help: Maximum number of logs
                    type: int
                -d:
                    full: --with-details
                    help: Show additional infos (e.g. operation success) but may significantly increase command time. Consider using --limit in combination with this.
                    action: store_true

        ### log_display()
        display:
            action_help: Display a log content
            api: GET /logs/display
            arguments:
                path:
                    help: Log file which to display the content
                -n:
                    full: --number
                    help: Number of lines to display
                    default: 50
                    type: int
                --share:
                    help: Share the full log using yunopaste
                    action: store_true<|MERGE_RESOLUTION|>--- conflicted
+++ resolved
@@ -44,23 +44,7 @@
                     uri: ldap://localhost:389
                     base_dn: dc=yunohost,dc=org
                     user_rdn: cn=admin,dc=yunohost,dc=org
-<<<<<<< HEAD
-            ldap-anonymous:
-                vendor: ldap
-                parameters:
-                    uri: ldap://localhost:389
-                    base_dn: dc=yunohost,dc=org
-            as-root:
-                vendor: ldap
-                parameters:
-                    # We can get this uri by (urllib.quote_plus('/var/run/slapd/ldapi')
-                    uri: ldapi://%2Fvar%2Frun%2Fslapd%2Fldapi
-                    base_dn: dc=yunohost,dc=org
-                    user_rdn: gidNumber=0+uidNumber=0,cn=peercred,cn=external,cn=auth
-        argument_auth: true
-=======
         argument_auth: false
->>>>>>> d0c982a4
     arguments:
         -v:
             full: --version
@@ -90,12 +74,6 @@
         create:
             action_help: Create user
             api: POST /users
-<<<<<<< HEAD
-            configuration:
-                authenticate: all
-                authenticator: as-root
-=======
->>>>>>> d0c982a4
             arguments:
                 username:
                     help: The unique username to create
@@ -152,12 +130,6 @@
         delete:
             action_help: Delete user
             api: DELETE /users/<username>
-<<<<<<< HEAD
-            configuration:
-                authenticate: all
-                authenticator: as-root
-=======
->>>>>>> d0c982a4
             arguments:
                 username:
                     help: Username to delete
@@ -171,12 +143,6 @@
         update:
             action_help: Update user informations
             api: PUT /users/<username>
-<<<<<<< HEAD
-            configuration:
-                authenticate: all
-                authenticator: as-root
-=======
->>>>>>> d0c982a4
             arguments:
                 username:
                     help: Username to update
@@ -241,9 +207,6 @@
                 list:
                     action_help: List group
                     api: GET /users/groups
-                    configuration:
-                        authenticate: all
-                        authenticator: ldap-anonymous
                     arguments:
                         --fields:
                             help: fields to fetch
@@ -253,9 +216,6 @@
                 add:
                     action_help: Create group
                     api: POST /users/groups
-                    configuration:
-                        authenticate: all
-                        authenticator: as-root
                     arguments:
                         groupname:
                             help: The unique group name to add
@@ -268,9 +228,6 @@
                 delete:
                     action_help: Delete group
                     api: DELETE /users/groups/<groupname>
-                    configuration:
-                        authenticate: all
-                        authenticator: as-root
                     arguments:
                         groupname:
                             help: Username to delete
@@ -281,9 +238,6 @@
                 update:
                     action_help: Update group
                     api: PUT /users/groups/<groupname>
-                    configuration:
-                        authenticate: all
-                        authenticator: as-root
                     arguments:
                         groupname:
                             help: Username to update
@@ -308,9 +262,6 @@
                 info:
                     action_help: Get group information
                     api: GET /users/groups/<groupname>
-                    configuration:
-                        authenticate: all
-                        authenticator: ldap-anonymous
                     arguments:
                         groupname:
                             help: Groupname to get information
@@ -324,9 +275,6 @@
                 list:
                     action_help: List access to user and group
                     api: GET /users/permission/<app>
-                    configuration:
-                        authenticate: all
-                        authenticator: ldap-anonymous
                     arguments:
                         -a:
                             full: --app
@@ -353,9 +301,6 @@
                 add:
                     action_help: Grant access right to users and group
                     api: POST /users/permission/<app>
-                    configuration:
-                        authenticate: all
-                        authenticator: as-root
                     arguments:
                         app:
                             help: Application to manage the permission
@@ -384,9 +329,6 @@
                 remove:
                     action_help: Revoke access right to users and group
                     api: PUT /users/permission/<app>
-                    configuration:
-                        authenticate: all
-                        authenticator: as-root
                     arguments:
                         app:
                             help: Application to manage the permission
@@ -415,9 +357,6 @@
                 clear:
                     action_help: Reset access rights for the app
                     api: DELETE /users/permission/<app>
-                    configuration:
-                        authenticate: all
-                        authenticator: as-root
                     arguments:
                         app:
                             help: Application to manage the permission
@@ -435,12 +374,6 @@
                 allow:
                     action_help: Allow the user to uses ssh
                     api: POST /users/ssh/enable
-<<<<<<< HEAD
-                    configuration:
-                        authenticate: all
-                        authenticator: as-root
-=======
->>>>>>> d0c982a4
                     arguments:
                         username:
                             help: Username of the user
@@ -451,12 +384,6 @@
                 disallow:
                     action_help: Disallow the user to uses ssh
                     api: POST /users/ssh/disable
-<<<<<<< HEAD
-                    configuration:
-                        authenticate: all
-                        authenticator: as-root
-=======
->>>>>>> d0c982a4
                     arguments:
                         username:
                             help: Username of the user
@@ -467,12 +394,6 @@
                 list-keys:
                     action_help: Show user's authorized ssh keys
                     api: GET /users/ssh/keys
-<<<<<<< HEAD
-                    configuration:
-                        authenticate: all
-                        authenticator: as-root
-=======
->>>>>>> d0c982a4
                     arguments:
                         username:
                             help: Username of the user
@@ -483,12 +404,6 @@
                 add-key:
                     action_help: Add a new authorized ssh key for this user
                     api: POST /users/ssh/key
-<<<<<<< HEAD
-                    configuration:
-                        authenticate: all
-                        authenticator: as-root
-=======
->>>>>>> d0c982a4
                     arguments:
                         username:
                             help: Username of the user
@@ -504,12 +419,6 @@
                 remove-key:
                     action_help: Remove an authorized ssh key for this user
                     api: DELETE /users/ssh/key
-<<<<<<< HEAD
-                    configuration:
-                        authenticate: all
-                        authenticator: as-root
-=======
->>>>>>> d0c982a4
                     arguments:
                         username:
                             help: Username of the user
@@ -535,12 +444,6 @@
         add:
             action_help: Create a custom domain
             api: POST /domains
-<<<<<<< HEAD
-            configuration:
-                authenticate: all
-                authenticator: as-root
-=======
->>>>>>> d0c982a4
             arguments:
                 domain:
                     help: Domain name to add
@@ -557,12 +460,6 @@
         remove:
             action_help: Delete domains
             api: DELETE /domains/<domain>
-<<<<<<< HEAD
-            configuration:
-                authenticate: all
-                authenticator: as-root
-=======
->>>>>>> d0c982a4
             arguments:
                 domain:
                     help: Domain to delete
@@ -744,9 +641,6 @@
         map:
             action_help: List apps by domain
             api: GET /appsmap
-            configuration:
-                authenticate: all
-                authenticator: ldap-anonymous
             arguments:
                 -a:
                     full: --app
@@ -765,12 +659,6 @@
         install:
             action_help: Install apps
             api: POST /apps
-<<<<<<< HEAD
-            configuration:
-                authenticate: all
-                authenticator: as-root
-=======
->>>>>>> d0c982a4
             arguments:
                 app:
                     help: Name, local path or git URL of the app to install
@@ -793,12 +681,6 @@
         remove:
             action_help: Remove app
             api: DELETE /apps/<app>
-<<<<<<< HEAD
-            configuration:
-                authenticate: all
-                authenticator: as-root
-=======
->>>>>>> d0c982a4
             arguments:
                 app:
                     help: App(s) to delete
@@ -807,12 +689,6 @@
         upgrade:
             action_help: Upgrade app
             api: PUT /upgrade/apps
-<<<<<<< HEAD
-            configuration:
-                authenticate: all
-                authenticator: as-root
-=======
->>>>>>> d0c982a4
             arguments:
                 app:
                     help: App(s) to upgrade (default all)
@@ -828,12 +704,6 @@
         change-url:
             action_help: Change app's URL
             api: PUT /apps/<app>/changeurl
-<<<<<<< HEAD
-            configuration:
-                authenticate: all
-                authenticator: as-root
-=======
->>>>>>> d0c982a4
             arguments:
                 app:
                     help: Target app instance name
@@ -962,12 +832,6 @@
         addaccess:
             action_help: Grant access right to users (everyone by default)
             api: PUT /access
-<<<<<<< HEAD
-            configuration:
-                authenticate: all
-                authenticator: as-root
-=======
->>>>>>> d0c982a4
             arguments:
                 apps:
                     nargs: "+"
@@ -979,12 +843,6 @@
         removeaccess:
             action_help: Revoke access right to users (everyone by default)
             api: DELETE /access
-<<<<<<< HEAD
-            configuration:
-                authenticate: all
-                authenticator: as-root
-=======
->>>>>>> d0c982a4
             arguments:
                 apps:
                     nargs: "+"
@@ -996,12 +854,6 @@
         clearaccess:
             action_help: Reset access rights for the app
             api: POST /access
-<<<<<<< HEAD
-            configuration:
-                authenticate: all
-                authenticator: as-root
-=======
->>>>>>> d0c982a4
             arguments:
                 apps:
                     nargs: "+"
@@ -1099,12 +951,6 @@
         restore:
             action_help: Restore from a local backup archive. If neither --apps or --system are given, this will restore all apps and all system parts in the archive. If only --apps if given, this will only restore apps and no system parts. Similarly, if only --system is given, this will only restore system parts and no apps.
             api: POST /backup/restore/<name>
-<<<<<<< HEAD
-            configuration:
-                authenticate: all
-                authenticator: as-root
-=======
->>>>>>> d0c982a4
             arguments:
                 name:
                     help: Name of the local backup archive
@@ -1709,24 +1555,10 @@
     category_help: Specific tools
     actions:
 
-        ### tools_ldapinit()
-        ldapinit:
-            action_help: YunoHost LDAP initialization
-            api: POST /ldap
-            configuration:
-                authenticate: all
-                authenticator: as-root
-
         ### tools_adminpw()
         adminpw:
             action_help: Change password of admin and root users
             api: PUT /adminpw
-<<<<<<< HEAD
-            configuration:
-                authenticate: all
-                authenticator: as-root
-=======
->>>>>>> d0c982a4
             arguments:
                 -n:
                     full: --new-password
@@ -1742,12 +1574,6 @@
             api:
                 - GET /domains/main
                 - PUT /domains/main
-<<<<<<< HEAD
-            configuration:
-                authenticate: all
-                authenticator: as-root
-=======
->>>>>>> d0c982a4
             arguments:
                 -n:
                     full: --new-domain
@@ -1759,8 +1585,6 @@
         postinstall:
             action_help: YunoHost post-install
             api: POST /postinstall
-            configuration:
-                authenticate: false
             arguments:
                 -d:
                     full: --domain
@@ -1830,12 +1654,6 @@
 
         ### tools_shell()
         shell:
-<<<<<<< HEAD
-            configuration:
-                authenticate: all
-                authenticator: as-root
-=======
->>>>>>> d0c982a4
             action_help: Launch a development shell
             arguments:
                 -c:
