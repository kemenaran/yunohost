--- conflicted
+++ resolved
@@ -11,11 +11,6 @@
 #
 # Case 1 (recommended) : your provided a snippet conf/extra_php-fpm.conf
 #
-<<<<<<< HEAD
-# usage 2: ynh_add_fpm_config [--phpversion=7.X] --usage=usage --footprint=footprint [--dedicated_service]
-# | arg: -v, --phpversion=          - Version of PHP to use.
-# | arg: -f, --footprint=           - Memory footprint of the service (low/medium/high).
-=======
 # The actual PHP configuration will be automatically generated, 
 # and your extra_php-fpm.conf will be appended (typically contains PHP upload limits)
 #
@@ -40,7 +35,6 @@
 # ----------------------
 # 
 # fpm_footprint: Memory footprint of the service (low/medium/high).
->>>>>>> e695c89a
 # low    - Less than 20 MB of RAM by pool.
 # medium - Between 20 MB and 40 MB of RAM by pool.
 # high   - More than 40 MB of RAM by pool.
@@ -51,12 +45,6 @@
 # medium - Low usage, few people or/and publicly accessible.
 # high   - High usage, frequently visited website.
 #
-<<<<<<< HEAD
-# | arg: -d, --dedicated_service    - Use a dedicated PHP-FPM service instead of the common one.
-#
-#
-=======
->>>>>>> e695c89a
 # The footprint of the service will be used to defined the maximum footprint we can allow, which is half the maximum RAM.
 # So it will be used to defined 'pm.max_children'
 # A lower value for the footprint will allow more children for 'pm.max_children'. And so for
@@ -82,13 +70,8 @@
 ynh_add_fpm_config() {
     local _globalphpversion=${phpversion-:}
     # Declare an array to define the options of this helper.
-<<<<<<< HEAD
-    local legacy_args=vtufpd
-    local -A args_array=([v]=phpversion= [t]=use_template [u]=usage= [f]=footprint= [d]=dedicated_service)
-=======
-    local legacy_args=vufpd
-    local -A args_array=([v]=phpversion= [u]=usage= [f]=footprint= [p]=package= [d]=dedicated_service)
->>>>>>> e695c89a
+    local legacy_args=vufd
+    local -A args_array=([v]=phpversion= [u]=usage= [f]=footprint= [d]=dedicated_service)
     local phpversion
     local usage
     local footprint
