# -*- coding: utf-8 -*-

""" License

    Copyright (C) 2013 YunoHost

    This program is free software; you can redistribute it and/or modify
    it under the terms of the GNU Affero General Public License as published
    by the Free Software Foundation, either version 3 of the License, or
    (at your option) any later version.

    This program is distributed in the hope that it will be useful,
    but WITHOUT ANY WARRANTY; without even the implied warranty of
    MERCHANTABILITY or FITNESS FOR A PARTICULAR PURPOSE.  See the
    GNU Affero General Public License for more details.

    You should have received a copy of the GNU Affero General Public License
    along with this program; if not, see http://www.gnu.org/licenses

"""

""" yunohost_dyndns.py

    Subscribe and Update DynDNS Hosts
"""
import os
import re
import json
import glob
import base64
import subprocess

from moulinette import m18n
from moulinette.core import MoulinetteError
from moulinette.utils.log import getActionLogger
from moulinette.utils.filesystem import write_to_file, read_file, rm, chown, chmod
from moulinette.utils.network import download_json

from yunohost.utils.error import YunohostError, YunohostValidationError
from yunohost.domain import _get_maindomain
from yunohost.utils.network import get_public_ip
from yunohost.utils.dns import dig, is_yunohost_dyndns_domain
from yunohost.log import is_unit_operation
from yunohost.regenconf import regen_conf

logger = getActionLogger("yunohost.dyndns")

DYNDNS_ZONE = "/etc/yunohost/dyndns/zone"

RE_DYNDNS_PRIVATE_KEY_MD5 = re.compile(r".*/K(?P<domain>[^\s\+]+)\.\+157.+\.private$")

RE_DYNDNS_PRIVATE_KEY_SHA512 = re.compile(
    r".*/K(?P<domain>[^\s\+]+)\.\+165.+\.private$"
)

DYNDNS_PROVIDER = "dyndns.yunohost.org"
DYNDNS_DNS_AUTH = ["ns0.yunohost.org", "ns1.yunohost.org"]


def _dyndns_available(domain):
    """
    Checks if a domain is available on dyndns.yunohost.org

    Keyword arguments:
        domain -- The full domain that you'd like.. e.g. "foo.nohost.me"

    Returns:
        True if the domain is available, False otherwise.
    """
    logger.debug(f"Checking if domain {domain} is available on {DYNDNS_PROVIDER} ...")

    try:
        r = download_json(
            f"https://{DYNDNS_PROVIDER}/test/{domain}", expected_status_code=None
        )
    except MoulinetteError as e:
        logger.error(str(e))
        raise YunohostError(
            "dyndns_could_not_check_available", domain=domain, provider=DYNDNS_PROVIDER
        )

    return r == f"Domain {domain} is available"


@is_unit_operation()
def dyndns_subscribe(operation_logger, domain=None, key=None):
    """
    Subscribe to a DynDNS service

    Keyword argument:
        domain -- Full domain to subscribe with
        key -- Public DNS key
    """

    if _guess_current_dyndns_domain() != (None, None):
        raise YunohostValidationError("domain_dyndns_already_subscribed")

    if domain is None:
        domain = _get_maindomain()
        operation_logger.related_to.append(("domain", domain))

    # Verify if domain is provided by subscribe_host
    if not is_yunohost_dyndns_domain(domain):
        raise YunohostValidationError(
            "dyndns_domain_not_provided", domain=domain, provider=DYNDNS_PROVIDER
        )

    # Verify if domain is available
    if not _dyndns_available(domain):
        raise YunohostValidationError("dyndns_unavailable", domain=domain)

    operation_logger.start()

    if key is None:
        if len(glob.glob("/etc/yunohost/dyndns/*.key")) == 0:
            if not os.path.exists("/etc/yunohost/dyndns"):
                os.makedirs("/etc/yunohost/dyndns")

            logger.debug(m18n.n("dyndns_key_generating"))

            os.system(
                "cd /etc/yunohost/dyndns && "
                f"dnssec-keygen -a hmac-sha512 -b 512 -r /dev/urandom -n USER {domain}"
            )

            chmod("/etc/yunohost/dyndns", 0o600, recursive=True)
            chown("/etc/yunohost/dyndns", "root", recursive=True)

        private_file = glob.glob("/etc/yunohost/dyndns/*%s*.private" % domain)[0]
        key_file = glob.glob("/etc/yunohost/dyndns/*%s*.key" % domain)[0]
        with open(key_file) as f:
            key = f.readline().strip().split(" ", 6)[-1]

    import requests  # lazy loading this module for performance reasons

    # Send subscription
    try:
        b64encoded_key = base64.b64encode(key.encode()).decode()
        r = requests.post(
            f"https://{DYNDNS_PROVIDER}/key/{b64encoded_key}?key_algo=hmac-sha512",
            data={"subdomain": domain},
            timeout=30,
        )
    except Exception as e:
        rm(private_file, force=True)
        rm(key_file, force=True)
        raise YunohostError("dyndns_registration_failed", error=str(e))
    if r.status_code != 201:
        rm(private_file, force=True)
        rm(key_file, force=True)
        try:
            error = json.loads(r.text)["error"]
        except Exception:
            error = 'Server error, code: %s. (Message: "%s")' % (r.status_code, r.text)
        raise YunohostError("dyndns_registration_failed", error=error)

    # Yunohost regen conf will add the dyndns cron job if a private key exists
    # in /etc/yunohost/dyndns
    regen_conf(["yunohost"])

    # Add some dyndns update in 2 and 4 minutes from now such that user should
    # not have to wait 10ish minutes for the conf to propagate
    cmd = (
        "at -M now + {t} >/dev/null 2>&1 <<< \"/bin/bash -c 'yunohost dyndns update'\""
    )
    # For some reason subprocess doesn't like the redirections so we have to use bash -c explicity...
    subprocess.check_call(["bash", "-c", cmd.format(t="2 min")])
    subprocess.check_call(["bash", "-c", cmd.format(t="4 min")])

    logger.success(m18n.n("dyndns_registered"))


@is_unit_operation()
def dyndns_update(
    operation_logger,
    domain=None,
    force=False,
    dry_run=False,
):
    """
    Update IP on DynDNS platform

    Keyword argument:
        domain -- Full domain to update
    """

    from yunohost.dns import _build_dns_conf

    # If domain is not given, try to guess it from keys available...
    key = None
    if domain is None:
        (domain, key) = _guess_current_dyndns_domain()

    if domain is None:
        raise YunohostValidationError("dyndns_no_domain_registered")

    # If key is not given, pick the first file we find with the domain given
    elif key is None:
        keys = glob.glob("/etc/yunohost/dyndns/K{0}.+*.private".format(domain))

        if not keys:
            raise YunohostValidationError("dyndns_key_not_found")

        key = keys[0]

    # Get current IPv4 and IPv6
    ipv4 = get_public_ip()
    ipv6 = get_public_ip(6)

    if ipv4 is None and ipv6 is None:
        logger.debug(
            "No ipv4 nor ipv6 ?! Sounds like the server is not connected to the internet, or the ip.yunohost.org infrastructure is down somehow"
        )
        return

    # Extract 'host', e.g. 'nohost.me' from 'foo.nohost.me'
    host = domain.split(".")[1:]
    host = ".".join(host)

    logger.debug("Building zone update file ...")

    lines = [
        f"server {DYNDNS_PROVIDER}",
        f"zone {host}",
    ]

    auth_resolvers = []

    for dns_auth in DYNDNS_DNS_AUTH:
        for type_ in ["A", "AAAA"]:

            ok, result = dig(dns_auth, type_)
            if ok == "ok" and len(result) and result[0]:
                auth_resolvers.append(result[0])

    if not auth_resolvers:
        raise YunohostError(
            f"Failed to resolve IPv4/IPv6 for {DYNDNS_DNS_AUTH} ?", raw_msg=True
        )

    def resolve_domain(domain, rdtype):

        ok, result = dig(domain, rdtype, resolvers=auth_resolvers)
        if ok == "ok":
            return result[0] if len(result) else None
        elif result[0] == "Timeout":
            logger.debug(
                f"Timed-out while trying to resolve {rdtype} record for {domain}"
            )
        else:
            return None

        logger.debug("Falling back to external resolvers")
        ok, result = dig(domain, rdtype, resolvers="force_external")
        if ok == "ok":
            return result[0] if len(result) else None
        elif result[0] == "Timeout":
            logger.debug(
                "Timed-out while trying to resolve %s record for %s using external resolvers : %s"
                % (rdtype, domain, result)
            )
        else:
            return None

        raise YunohostError(
            "Failed to resolve %s for %s" % (rdtype, domain), raw_msg=True
        )

    old_ipv4 = resolve_domain(domain, "A")
    old_ipv6 = resolve_domain(domain, "AAAA")

    logger.debug("Old IPv4/v6 are (%s, %s)" % (old_ipv4, old_ipv6))
    logger.debug("Requested IPv4/v6 are (%s, %s)" % (ipv4, ipv6))

    # no need to update
    if (not force and not dry_run) and (old_ipv4 == ipv4 and old_ipv6 == ipv6):
        logger.info("No updated needed.")
        return
    else:
        operation_logger.related_to.append(("domain", domain))
        operation_logger.start()
        logger.info("Updated needed, going on...")

    dns_conf = _build_dns_conf(domain)

    # Delete custom DNS records, we don't support them (have to explicitly
    # authorize them on dynette)
    for category in dns_conf.keys():
        if category not in ["basic", "mail", "xmpp", "extra"]:
            del dns_conf[category]

    # Delete the old records for all domain/subdomains

    # every dns_conf.values() is a list of :
    # [{"name": "...", "ttl": "...", "type": "...", "value": "..."}]
    for records in dns_conf.values():
        for record in records:
            action = "update delete {name}.{domain}.".format(domain=domain, **record)
            action = action.replace(" @.", " ")
            lines.append(action)

    # Add the new records for all domain/subdomains

    for records in dns_conf.values():
        for record in records:
            # (For some reason) here we want the format with everytime the
            # entire, full domain shown explicitly, not just "muc" or "@", it
            # should be muc.the.domain.tld. or the.domain.tld
            if record["value"] == "@":
                record["value"] = domain
            record["value"] = record["value"].replace(";", r"\;")

            action = "update add {name}.{domain}. {ttl} {type} {value}".format(
                domain=domain, **record
            )
            action = action.replace(" @.", " ")
            lines.append(action)

    lines += ["show", "send"]

    # Write the actions to do to update to a file, to be able to pass it
    # to nsupdate as argument
    write_to_file(DYNDNS_ZONE, "\n".join(lines))

    logger.debug("Now pushing new conf to DynDNS host...")

    if not dry_run:
        try:
            command = ["/usr/bin/nsupdate", "-k", key, DYNDNS_ZONE]
            subprocess.check_call(command)
        except subprocess.CalledProcessError:
            raise YunohostError("dyndns_ip_update_failed")

        logger.success(m18n.n("dyndns_ip_updated"))
    else:
        print(read_file(DYNDNS_ZONE))
        print("")
        print(
            "Warning: dry run, this is only the generated config, it won't be applied"
        )


<<<<<<< HEAD
def _guess_current_dyndns_domain(dyn_host):
=======
# Legacy
def dyndns_installcron():
    logger.warning(
        "This command is deprecated. The dyndns cron job should automatically be added/removed by the regenconf depending if there's a private key in /etc/yunohost/dyndns. You can run the regenconf yourself with 'yunohost tools regen-conf yunohost'."
    )


# Legacy
def dyndns_removecron():
    logger.warning(
        "This command is deprecated. The dyndns cron job should automatically be added/removed by the regenconf depending if there's a private key in /etc/yunohost/dyndns. You can run the regenconf yourself with 'yunohost tools regen-conf yunohost'."
    )


def _guess_current_dyndns_domain():
>>>>>>> 7c569d16
    """
    This function tries to guess which domain should be updated by
    "dyndns_update()" because there's not proper management of the current
    dyndns domain :/ (and at the moment the code doesn't support having several
    dyndns domain, which is sort of a feature so that people don't abuse the
    dynette...)
    """

    # Retrieve the first registered domain
    paths = list(glob.iglob("/etc/yunohost/dyndns/K*.private"))
    for path in paths:
        # MD5 is legacy ugh
        match = RE_DYNDNS_PRIVATE_KEY_MD5.match(path)
        if not match:
            match = RE_DYNDNS_PRIVATE_KEY_SHA512.match(path)
            if not match:
                continue
        _domain = match.group("domain")

        # Verify if domain is registered (i.e., if it's available, skip
        # current domain beause that's not the one we want to update..)
        # If there's only 1 such key found, then avoid doing the request
        # for nothing (that's very probably the one we want to find ...)
        if len(paths) > 1 and _dyndns_available(_domain):
            continue
        else:
            return (_domain, path)

    return (None, None)<|MERGE_RESOLUTION|>--- conflicted
+++ resolved
@@ -340,25 +340,7 @@
         )
 
 
-<<<<<<< HEAD
-def _guess_current_dyndns_domain(dyn_host):
-=======
-# Legacy
-def dyndns_installcron():
-    logger.warning(
-        "This command is deprecated. The dyndns cron job should automatically be added/removed by the regenconf depending if there's a private key in /etc/yunohost/dyndns. You can run the regenconf yourself with 'yunohost tools regen-conf yunohost'."
-    )
-
-
-# Legacy
-def dyndns_removecron():
-    logger.warning(
-        "This command is deprecated. The dyndns cron job should automatically be added/removed by the regenconf depending if there's a private key in /etc/yunohost/dyndns. You can run the regenconf yourself with 'yunohost tools regen-conf yunohost'."
-    )
-
-
 def _guess_current_dyndns_domain():
->>>>>>> 7c569d16
     """
     This function tries to guess which domain should be updated by
     "dyndns_update()" because there's not proper management of the current
