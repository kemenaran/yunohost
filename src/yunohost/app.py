# -*- coding: utf-8 -*-

""" License

    Copyright (C) 2013 YunoHost

    This program is free software; you can redistribute it and/or modify
    it under the terms of the GNU Affero General Public License as published
    by the Free Software Foundation, either version 3 of the License, or
    (at your option) any later version.

    This program is distributed in the hope that it will be useful,
    but WITHOUT ANY WARRANTY; without even the implied warranty of
    MERCHANTABILITY or FITNESS FOR A PARTICULAR PURPOSE.  See the
    GNU Affero General Public License for more details.

    You should have received a copy of the GNU Affero General Public License
    along with this program; if not, see http://www.gnu.org/licenses

"""

""" yunohost_app.py

    Manage apps
"""
import os
import toml
import json
import shutil
import yaml
import time
import re
import subprocess
import tempfile
import copy
from collections import OrderedDict
from typing import List, Tuple, Dict, Any

from moulinette import Moulinette, m18n
from moulinette.utils.log import getActionLogger
from moulinette.utils.process import run_commands, check_output
from moulinette.utils.filesystem import (
    read_file,
    read_json,
    read_toml,
    read_yaml,
    write_to_file,
    write_to_json,
    cp,
    rm,
    chown,
    chmod,
)

from yunohost.utils import packages
from yunohost.utils.config import (
    ConfigPanel,
    ask_questions_and_parse_answers,
    DomainQuestion,
    PathQuestion,
)
from yunohost.utils.resources import AppResourceSet
from yunohost.utils.i18n import _value_for_locale
from yunohost.utils.error import YunohostError, YunohostValidationError
from yunohost.utils.filesystem import free_space_in_directory
from yunohost.log import is_unit_operation, OperationLogger
from yunohost.app_catalog import (  # noqa
    app_catalog,
    app_search,
    _load_apps_catalog,
    app_fetchlist,
)

logger = getActionLogger("yunohost.app")

APPS_SETTING_PATH = "/etc/yunohost/apps/"
APP_TMP_WORKDIRS = "/var/cache/yunohost/app_tmp_work_dirs"

re_app_instance_name = re.compile(
    r"^(?P<appid>[\w-]+?)(__(?P<appinstancenb>[1-9][0-9]*))?$"
)

APP_REPO_URL = re.compile(
    r"^https://[a-zA-Z0-9-_.]+/[a-zA-Z0-9-_./]+/[a-zA-Z0-9-_.]+_ynh(/?(-/)?tree/[a-zA-Z0-9-_.]+)?(\.git)?/?$"
)

APP_FILES_TO_COPY = [
    "manifest.json",
    "manifest.toml",
    "actions.json",
    "actions.toml",
    "config_panel.toml",
    "scripts",
    "conf",
    "hooks",
    "doc",
]

def app_list(full=False, installed=False, filter=None):
    """
    List installed apps
    """

    # Old legacy argument ... app_list was a combination of app_list and
    # app_catalog before 3.8 ...
    if installed:
        logger.warning(
            "Argument --installed ain't needed anymore when using 'yunohost app list'. It directly returns the list of installed apps.."
        )

    # Filter is a deprecated option...
    if filter:
        logger.warning(
            "Using -f $appname in 'yunohost app list' is deprecated. Just use 'yunohost app list | grep -q 'id: $appname' to check a specific app is installed"
        )

    out = []
    for app_id in sorted(_installed_apps()):

        if filter and not app_id.startswith(filter):
            continue

        try:
            app_info_dict = app_info(app_id, full=full)
        except Exception as e:
            logger.error("Failed to read info for %s : %s" % (app_id, e))
            continue
        app_info_dict["id"] = app_id
        out.append(app_info_dict)

    return {"apps": out}


def app_info(app, full=False):
    """
    Get info for a specific app
    """
    from yunohost.permission import user_permission_list

    _assert_is_installed(app)

    setting_path = os.path.join(APPS_SETTING_PATH, app)
    local_manifest = _get_manifest_of_app(setting_path)
    permissions = user_permission_list(full=True, absolute_urls=True, apps=[app])[
        "permissions"
    ]

    settings = _get_app_settings(app)

    ret = {
        "description": _value_for_locale(local_manifest["description"]),
        "name": permissions.get(app + ".main", {}).get("label", local_manifest["name"]),
        "version": local_manifest.get("version", "-"),
    }

    if "domain" in settings and "path" in settings:
        ret["domain_path"] = settings["domain"] + settings["path"]

    if not full:
        return ret

    ret["setting_path"] = setting_path
    ret["manifest"] = local_manifest
    ret["manifest"]["install"] = _set_default_ask_questions(
        ret["manifest"].get("install", {})
    )
    ret["settings"] = settings

    absolute_app_name, _ = _parse_app_instance_name(app)
    ret["from_catalog"] = _load_apps_catalog()["apps"].get(absolute_app_name, {})
    ret["upgradable"] = _app_upgradable(ret)

    ret["is_webapp"] = "domain" in settings and "path" in settings

    ret["supports_change_url"] = os.path.exists(
        os.path.join(setting_path, "scripts", "change_url")
    )
    ret["supports_backup_restore"] = os.path.exists(
        os.path.join(setting_path, "scripts", "backup")
    ) and os.path.exists(os.path.join(setting_path, "scripts", "restore"))
    ret["supports_multi_instance"] = is_true(
        local_manifest.get("integration", {}).get("multi_instance", False)
    )
    ret["supports_config_panel"] = os.path.exists(
        os.path.join(setting_path, "config_panel.toml")
    )

    ret["permissions"] = permissions
    ret["label"] = permissions.get(app + ".main", {}).get("label")

    if not ret["label"]:
        logger.warning("Failed to get label for app %s ?" % app)
    return ret


def _app_upgradable(app_infos):
    from packaging import version

    # Determine upgradability

    app_in_catalog = app_infos.get("from_catalog")
    installed_version = version.parse(app_infos.get("version", "0~ynh0"))
    version_in_catalog = version.parse(
        app_infos.get("from_catalog", {}).get("manifest", {}).get("version", "0~ynh0")
    )

    if not app_in_catalog:
        return "url_required"

    # Do not advertise upgrades for bad-quality apps
    level = app_in_catalog.get("level", -1)
    if (
        not (isinstance(level, int) and level >= 5)
        or app_in_catalog.get("state") != "working"
    ):
        return "bad_quality"

    # If the app uses the standard version scheme, use it to determine
    # upgradability
    if "~ynh" in str(installed_version) and "~ynh" in str(version_in_catalog):
        if installed_version < version_in_catalog:
            return "yes"
        else:
            return "no"

    # Legacy stuff for app with old / non-standard version numbers...

    # In case there is neither update_time nor install_time, we assume the app can/has to be upgraded
    if not app_infos["from_catalog"].get("lastUpdate") or not app_infos[
        "from_catalog"
    ].get("git"):
        return "url_required"

    settings = app_infos["settings"]
    local_update_time = settings.get("update_time", settings.get("install_time", 0))
    if app_infos["from_catalog"]["lastUpdate"] > local_update_time:
        return "yes"
    else:
        return "no"


def app_map(app=None, raw=False, user=None):
    """
    Returns a map of url <-> app id such as :

    {
       "domain.tld/foo": "foo__2",
       "domain.tld/mail: "rainloop",
       "other.tld/": "bar",
       "sub.other.tld/pwet": "pwet",
    }

    When using "raw", the structure changes to :

    {
        "domain.tld": {
            "/foo": {"label": "App foo", "id": "foo__2"},
            "/mail": {"label": "Rainloop", "id: "rainloop"},
        },
        "other.tld": {
            "/": {"label": "Bar", "id": "bar"},
        },
        "sub.other.tld": {
            "/pwet": {"label": "Pwet", "id": "pwet"}
        }
    }
    """

    from yunohost.permission import user_permission_list

    apps = []
    result = {}

    if app is not None:
        if not _is_installed(app):
            raise YunohostValidationError(
                "app_not_installed", app=app, all_apps=_get_all_installed_apps_id()
            )
        apps = [
            app,
        ]
    else:
        apps = _installed_apps()

    permissions = user_permission_list(full=True, absolute_urls=True, apps=apps)[
        "permissions"
    ]
    for app_id in apps:
        app_settings = _get_app_settings(app_id)
        if not app_settings:
            continue
        if "domain" not in app_settings:
            continue
        if "path" not in app_settings:
            # we assume that an app that doesn't have a path doesn't have an HTTP api
            continue
        # This 'no_sso' settings sound redundant to not having $path defined ....
        # At least from what I can see, all apps using it don't have a path defined ...
        if (
            "no_sso" in app_settings
        ):  # I don't think we need to check for the value here
            continue
        # Users must at least have access to the main permission to have access to extra permissions
        if user:
            if not app_id + ".main" in permissions:
                logger.warning(
                    "Uhoh, no main permission was found for app %s ... sounds like an app was only partially removed due to another bug :/"
                    % app_id
                )
                continue
            main_perm = permissions[app_id + ".main"]
            if user not in main_perm["corresponding_users"]:
                continue

        this_app_perms = {
            p: i
            for p, i in permissions.items()
            if p.startswith(app_id + ".") and (i["url"] or i["additional_urls"])
        }

        for perm_name, perm_info in this_app_perms.items():
            # If we're building the map for a specific user, check the user
            # actually is allowed for this specific perm
            if user and user not in perm_info["corresponding_users"]:
                continue

            perm_label = perm_info["label"]
            perm_all_urls = (
                []
                + ([perm_info["url"]] if perm_info["url"] else [])
                + perm_info["additional_urls"]
            )

            for url in perm_all_urls:

                # Here, we decide to completely ignore regex-type urls ...
                # Because :
                # - displaying them in regular "yunohost app map" output creates
                # a pretty big mess when there are multiple regexes for the same
                # app ? (c.f. for example lufi)
                # - it doesn't really make sense when checking app conflicts to
                # compare regexes ? (Or it could in some cases but ugh ?)
                #
                if url.startswith("re:"):
                    continue

                if not raw:
                    result[url] = perm_label
                else:
                    if "/" in url:
                        perm_domain, perm_path = url.split("/", 1)
                        perm_path = "/" + perm_path
                    else:
                        perm_domain = url
                        perm_path = "/"
                    if perm_domain not in result:
                        result[perm_domain] = {}
                    result[perm_domain][perm_path] = {"label": perm_label, "id": app_id}

    return result


@is_unit_operation()
def app_change_url(operation_logger, app, domain, path):
    """
    Modify the URL at which an application is installed.

    Keyword argument:
        app -- Taget app instance name
        domain -- New app domain on which the application will be moved
        path -- New path at which the application will be move

    """
    from yunohost.hook import hook_exec, hook_callback
    from yunohost.service import service_reload_or_restart

    installed = _is_installed(app)
    if not installed:
        raise YunohostValidationError(
            "app_not_installed", app=app, all_apps=_get_all_installed_apps_id()
        )

    if not os.path.exists(
        os.path.join(APPS_SETTING_PATH, app, "scripts", "change_url")
    ):
        raise YunohostValidationError("app_change_url_no_script", app_name=app)

    old_domain = app_setting(app, "domain")
    old_path = app_setting(app, "path")

    # Normalize path and domain format

    domain = DomainQuestion.normalize(domain)
    old_domain = DomainQuestion.normalize(old_domain)
    path = PathQuestion.normalize(path)
    old_path = PathQuestion.normalize(old_path)

    if (domain, path) == (old_domain, old_path):
        raise YunohostValidationError(
            "app_change_url_identical_domains", domain=domain, path=path
        )

    app_setting_path = os.path.join(APPS_SETTING_PATH, app)
    path_requirement = _guess_webapp_path_requirement(app_setting_path)
    _validate_webpath_requirement(
        {"domain": domain, "path": path}, path_requirement, ignore_app=app
    )

    tmp_workdir_for_app = _make_tmp_workdir_for_app(app=app)

    # Prepare env. var. to pass to script
    env_dict = _make_environment_for_app_script(app, workdir=tmp_workdir_for_app, action="change_url")
    env_dict["YNH_APP_OLD_DOMAIN"] = old_domain
    env_dict["YNH_APP_OLD_PATH"] = old_path
    env_dict["YNH_APP_NEW_DOMAIN"] = domain
    env_dict["YNH_APP_NEW_PATH"] = path

    if domain != old_domain:
        operation_logger.related_to.append(("domain", old_domain))
    operation_logger.extra.update({"env": env_dict})
    operation_logger.start()

    change_url_script = os.path.join(tmp_workdir_for_app, "scripts/change_url")

    # Execute App change_url script
    ret = hook_exec(change_url_script, env=env_dict)[0]
    if ret != 0:
        msg = "Failed to change '%s' url." % app
        logger.error(msg)
        operation_logger.error(msg)

        # restore values modified by app_checkurl
        # see begining of the function
        app_setting(app, "domain", value=old_domain)
        app_setting(app, "path", value=old_path)
        return
    shutil.rmtree(tmp_workdir_for_app)

    # this should idealy be done in the change_url script but let's avoid common mistakes
    app_setting(app, "domain", value=domain)
    app_setting(app, "path", value=path)

    app_ssowatconf()

    service_reload_or_restart("nginx")

    logger.success(m18n.n("app_change_url_success", app=app, domain=domain, path=path))

    hook_callback("post_app_change_url", env=env_dict)


def app_upgrade(app=[], url=None, file=None, force=False, no_safety_backup=False):
    """
    Upgrade app

    Keyword argument:
        file -- Folder or tarball for upgrade
        app -- App(s) to upgrade (default all)
        url -- Git url to fetch for upgrade
        no_safety_backup -- Disable the safety backup during upgrade

    """
    from packaging import version
    from yunohost.hook import (
        hook_add,
        hook_remove,
        hook_callback,
        hook_exec_with_script_debug_if_failure,
    )
    from yunohost.permission import permission_sync_to_user
    from yunohost.regenconf import manually_modified_files
    from yunohost.utils.legacy import _patch_legacy_php_versions, _patch_legacy_helpers
    from yunohost.backup import backup_list, backup_create, backup_delete, backup_restore

    apps = app
    # Check if disk space available
    if free_space_in_directory("/") <= 512 * 1000 * 1000:
        raise YunohostValidationError("disk_space_not_sufficient_update")
    # If no app is specified, upgrade all apps
    if not apps:
        # FIXME : not sure what's supposed to happen if there is a url and a file but no apps...
        if not url and not file:
            apps = _installed_apps()
    elif not isinstance(app, list):
        apps = [app]

    # Remove possible duplicates
    apps = [app_ for i, app_ in enumerate(apps) if app_ not in apps[:i]]

    # Abort if any of those app is in fact not installed..
    for app_ in apps:
        _assert_is_installed(app_)

    if len(apps) == 0:
        raise YunohostValidationError("apps_already_up_to_date")
    if len(apps) > 1:
        logger.info(m18n.n("app_upgrade_several_apps", apps=", ".join(apps)))

    for number, app_instance_name in enumerate(apps):
        logger.info(m18n.n("app_upgrade_app_name", app=app_instance_name))

        app_dict = app_info(app_instance_name, full=True)

        if file and isinstance(file, dict):
            # We use this dirty hack to test chained upgrades in unit/functional tests
            new_app_src = file[app_instance_name]
        elif file:
            new_app_src = file
        elif url:
            new_app_src = url
        elif app_dict["upgradable"] == "url_required":
            logger.warning(m18n.n("custom_app_url_required", app=app_instance_name))
            continue
        elif app_dict["upgradable"] == "yes" or force:
            new_app_src = app_dict["manifest"]["id"]
        else:
            logger.success(m18n.n("app_already_up_to_date", app=app_instance_name))
            continue

        manifest, extracted_app_folder = _extract_app(new_app_src)

        # Manage upgrade type and avoid any upgrade if there is nothing to do
        upgrade_type = "UNKNOWN"
        # Get current_version and new version
        app_new_version = version.parse(manifest.get("version", "?"))
        app_current_version = version.parse(app_dict.get("version", "?"))
        if "~ynh" in str(app_current_version) and "~ynh" in str(app_new_version):
            if app_current_version >= app_new_version and not force:
                # In case of upgrade from file or custom repository
                # No new version available
                logger.success(m18n.n("app_already_up_to_date", app=app_instance_name))
                # Save update time
                now = int(time.time())
                app_setting(app_instance_name, "update_time", now)
                app_setting(
                    app_instance_name,
                    "current_revision",
                    manifest.get("remote", {}).get("revision", "?"),
                )
                continue
            elif app_current_version > app_new_version:
                upgrade_type = "DOWNGRADE_FORCED"
            elif app_current_version == app_new_version:
                upgrade_type = "UPGRADE_FORCED"
            else:
                app_current_version_upstream, app_current_version_pkg = str(
                    app_current_version
                ).split("~ynh")
                app_new_version_upstream, app_new_version_pkg = str(
                    app_new_version
                ).split("~ynh")
                if app_current_version_upstream == app_new_version_upstream:
                    upgrade_type = "UPGRADE_PACKAGE"
                elif app_current_version_pkg == app_new_version_pkg:
                    upgrade_type = "UPGRADE_APP"
                else:
                    upgrade_type = "UPGRADE_FULL"

        # Check requirements
        _check_manifest_requirements(manifest)

        if manifest["packaging_format"] >= 2:
            if no_safety_backup:
                logger.warning("Skipping the creation of a backup prior to the upgrade.")
            else:
                # FIXME: i18n
                logger.info("Creating a safety backup prior to the upgrade")

                # Switch between pre-upgrade1 or pre-upgrade2
                safety_backup_name = f"{app_instance_name}-pre-upgrade1"
                other_safety_backup_name = f"{app_instance_name}-pre-upgrade2"
                if safety_backup_name in backup_list()["archives"]:
                    safety_backup_name = f"{app_instance_name}-pre-upgrade2"
                    other_safety_backup_name = f"{app_instance_name}-pre-upgrade1"

                backup_create(name=safety_backup_name, apps=[app_instance_name])

                if safety_backup_name in backup_list()["archives"]:
                    # if the backup suceeded, delete old safety backup to save space
                    if other_safety_backup_name in backup_list()["archives"]:
                        backup_delete(other_safety_backup_name)
                else:
                    # Is this needed ? Shouldn't backup_create report an expcetion if backup failed ?
                    raise YunohostError("Uhoh the safety backup failed ?! Aborting the upgrade process.", raw_msg=True)

        _assert_system_is_sane_for_app(manifest, "pre")

        app_setting_path = os.path.join(APPS_SETTING_PATH, app_instance_name)

        # Prepare env. var. to pass to script
        env_dict = _make_environment_for_app_script(
            app_instance_name, workdir=extracted_app_folder, action="upgrade"
        )
        env_dict["YNH_APP_UPGRADE_TYPE"] = upgrade_type
        env_dict["YNH_APP_MANIFEST_VERSION"] = str(app_new_version)
        env_dict["YNH_APP_CURRENT_VERSION"] = str(app_current_version)
        if manifest["packaging_format"] < 2:
            env_dict["NO_BACKUP_UPGRADE"] = "1" if no_safety_backup else "0"

        # We'll check that the app didn't brutally edit some system configuration
        manually_modified_files_before_install = manually_modified_files()

        # Attempt to patch legacy helpers ...
        _patch_legacy_helpers(extracted_app_folder)

        # Apply dirty patch to make php5 apps compatible with php7
        _patch_legacy_php_versions(extracted_app_folder)

        # Start register change on system
        related_to = [("app", app_instance_name)]
        operation_logger = OperationLogger("app_upgrade", related_to, env=env_dict)
        operation_logger.start()

        # Execute the app upgrade script
        upgrade_failed = True
        try:
            (
                upgrade_failed,
                failure_message_with_debug_instructions,
            ) = hook_exec_with_script_debug_if_failure(
                extracted_app_folder + "/scripts/upgrade",
                env=env_dict,
                operation_logger=operation_logger,
                error_message_if_script_failed=m18n.n("app_upgrade_script_failed"),
                error_message_if_failed=lambda e: m18n.n(
                    "app_upgrade_failed", app=app_instance_name, error=e
                ),
            )
        finally:

            # If upgrade failed, try to restore the safety backup
            if upgrade_failed and manifest["packaging_format"] >= 2 and not no_safety_backup:
                logger.warning("Upgrade failed ... attempting to restore the satefy backup (Yunohost first need to remove the app for this) ...")

                app_remove(app_instance_name)
                backup_restore(name=safety_backup_name, apps=[app_instance_name], force=True)
                if not _is_installed(app_instance_name):
                    logger.error("Uhoh ... Yunohost failed to restore the app to the way it was before the failed upgrade :|")

            # Whatever happened (install success or failure) we check if it broke the system
            # and warn the user about it
            try:
                broke_the_system = False
                _assert_system_is_sane_for_app(manifest, "post")
            except Exception as e:
                broke_the_system = True
                logger.error(
                    m18n.n("app_upgrade_failed", app=app_instance_name, error=str(e))
                )
                failure_message_with_debug_instructions = operation_logger.error(str(e))

            # We'll check that the app didn't brutally edit some system configuration
            manually_modified_files_after_install = manually_modified_files()
            manually_modified_files_by_app = set(
                manually_modified_files_after_install
            ) - set(manually_modified_files_before_install)
            if manually_modified_files_by_app:
                logger.error(
                    "Packagers /!\\ This app manually modified some system configuration files! This should not happen! If you need to do so, you should implement a proper conf_regen hook. Those configuration were affected:\n    - "
                    + "\n     -".join(manually_modified_files_by_app)
                )

            # If upgrade failed or broke the system,
            # raise an error and interrupt all other pending upgrades
            if upgrade_failed or broke_the_system:

                # display this if there are remaining apps
                if apps[number + 1:]:
                    not_upgraded_apps = apps[number:]
                    logger.error(
                        m18n.n(
                            "app_not_upgraded",
                            failed_app=app_instance_name,
                            apps=", ".join(not_upgraded_apps),
                        )
                    )

                raise YunohostError(
                    failure_message_with_debug_instructions, raw_msg=True
                )

            # Otherwise we're good and keep going !
            now = int(time.time())
            app_setting(app_instance_name, "update_time", now)
            app_setting(
                app_instance_name,
                "current_revision",
                manifest.get("remote", {}).get("revision", "?"),
            )

            # Clean hooks and add new ones
            hook_remove(app_instance_name)
            if "hooks" in os.listdir(extracted_app_folder):
                for hook in os.listdir(extracted_app_folder + "/hooks"):
                    hook_add(app_instance_name, extracted_app_folder + "/hooks/" + hook)

            # Replace scripts and manifest and conf (if exists)
            # Move scripts and manifest to the right place
            for file_to_copy in APP_FILES_TO_COPY:
                rm(f"{app_setting_path}/{file_to_copy}", recursive=True, force=True)
                if os.path.exists(os.path.join(extracted_app_folder, file_to_copy)):
                    cp(
                        f"{extracted_app_folder}/{file_to_copy}",
                        f"{app_setting_path}/{file_to_copy}",
                        recursive=True,
                    )

            # Clean and set permissions
            shutil.rmtree(extracted_app_folder)
            chmod(app_setting_path, 0o600)
            chmod(f"{app_setting_path}/settings.yml", 0o400)
            chown(app_setting_path, "root", recursive=True)

            # So much win
            logger.success(m18n.n("app_upgraded", app=app_instance_name))

            hook_callback("post_app_upgrade", env=env_dict)
            operation_logger.success()

    permission_sync_to_user()

    logger.success(m18n.n("upgrade_complete"))


def app_manifest(app):

    manifest, extracted_app_folder = _extract_app(app)

    shutil.rmtree(extracted_app_folder)

    return manifest


@is_unit_operation()
def app_install(
    operation_logger,
    app,
    label=None,
    args=None,
    no_remove_on_failure=False,
    force=False,
):
    """
    Install apps

    Keyword argument:
        app -- Name, local path or git URL of the app to install
        label -- Custom name for the app
        args -- Serialize arguments for app installation
        no_remove_on_failure -- Debug option to avoid removing the app on a failed installation
        force -- Do not ask for confirmation when installing experimental / low-quality apps
    """

    from yunohost.hook import (
        hook_add,
        hook_remove,
        hook_callback,
        hook_exec,
        hook_exec_with_script_debug_if_failure,
    )
    from yunohost.log import OperationLogger
    from yunohost.permission import (
        user_permission_list,
        permission_create,
        permission_delete,
        permission_sync_to_user,
    )
    from yunohost.regenconf import manually_modified_files
    from yunohost.utils.legacy import _patch_legacy_php_versions, _patch_legacy_helpers

    # Check if disk space available
    if free_space_in_directory("/") <= 512 * 1000 * 1000:
        raise YunohostValidationError("disk_space_not_sufficient_install")

    def confirm_install(app):

        # Ignore if there's nothing for confirm (good quality app), if --force is used
        # or if request on the API (confirm already implemented on the API side)
        if force or Moulinette.interface.type == "api":
            return

        quality = _app_quality(app)
        if quality == "success":
            return

        # i18n: confirm_app_install_warning
        # i18n: confirm_app_install_danger
        # i18n: confirm_app_install_thirdparty

        if quality in ["danger", "thirdparty"]:
            answer = Moulinette.prompt(
                m18n.n("confirm_app_install_" + quality, answers="Yes, I understand"),
                color="red",
            )
            if answer != "Yes, I understand":
                raise YunohostError("aborting")

        else:
            answer = Moulinette.prompt(
                m18n.n("confirm_app_install_" + quality, answers="Y/N"), color="yellow"
            )
            if answer.upper() != "Y":
                raise YunohostError("aborting")

    confirm_install(app)
    manifest, extracted_app_folder = _extract_app(app)
    packaging_format = manifest["packaging_format"]

    # Check ID
    if "id" not in manifest or "__" in manifest["id"] or "." in manifest["id"]:
        raise YunohostValidationError("app_id_invalid")

    app_id = manifest["id"]
    label = label if label else manifest["name"]

    # Check requirements
    _check_manifest_requirements(manifest)
    _assert_system_is_sane_for_app(manifest, "pre")

    # Check if app can be forked
    instance_number = _next_instance_number_for_app(app_id)
    if instance_number > 1:
        if "multi_instance" not in manifest or not is_true(manifest["multi_instance"]):
            raise YunohostValidationError("app_already_installed", app=app_id)

        # Change app_id to the forked app id
        app_instance_name = app_id + "__" + str(instance_number)
    else:
        app_instance_name = app_id

    # Retrieve arguments list for install script
    raw_questions = manifest["install"]
    questions = ask_questions_and_parse_answers(raw_questions, prefilled_answers=args)
    args = {
        question.name: question.value
        for question in questions
        if question.value is not None
    }

    # Validate domain / path availability for webapps
    if packaging_format < 2:
        path_requirement = _guess_webapp_path_requirement(extracted_app_folder)
        _validate_webpath_requirement(args, path_requirement)

        # Attempt to patch legacy helpers ...
        _patch_legacy_helpers(extracted_app_folder)

    # Apply dirty patch to make php5 apps compatible with php7
    _patch_legacy_php_versions(extracted_app_folder)

    # We'll check that the app didn't brutally edit some system configuration
    manually_modified_files_before_install = manually_modified_files()

    operation_logger.related_to = [
        s for s in operation_logger.related_to if s[0] != "app"
    ]
    operation_logger.related_to.append(("app", app_id))
    operation_logger.start()

    logger.info(m18n.n("app_start_install", app=app_id))

    # Create app directory
    app_setting_path = os.path.join(APPS_SETTING_PATH, app_instance_name)
    if os.path.exists(app_setting_path):
        shutil.rmtree(app_setting_path)
    os.makedirs(app_setting_path)

    # Set initial app settings
    app_settings = {
        "id": app_instance_name,
        "install_time": int(time.time()),
        "current_revision": manifest.get("remote", {}).get("revision", "?"),
    }

    # If packaging_format v2+, save all install questions as settings
    if packaging_format >= 2:
        for arg_name, arg_value in args.items():

            # ... except is_public ....
            if arg_name == "is_public":
                continue

            app_settings[arg_name] = arg_value

    _set_app_settings(app_instance_name, app_settings)

    # Move scripts and manifest to the right place
    for file_to_copy in APP_FILES_TO_COPY:
        if os.path.exists(os.path.join(extracted_app_folder, file_to_copy)):
            cp(
                f"{extracted_app_folder}/{file_to_copy}",
                f"{app_setting_path}/{file_to_copy}",
                recursive=True,
            )


    resources = AppResourceSet(manifest["resources"], app_instance_name)
    resources.check_availability()
    resources.provision()

    if packaging_format < 2:
        # Initialize the main permission for the app
        # The permission is initialized with no url associated, and with tile disabled
        # For web app, the root path of the app will be added as url and the tile
        # will be enabled during the app install. C.f. 'app_register_url()' below.
        permission_create(
            app_instance_name + ".main",
            allowed=["all_users"],
            label=label,
            show_tile=False,
            protected=False,
        )

    # Prepare env. var. to pass to script
    env_dict = _make_environment_for_app_script(
        app_instance_name, args=args, workdir=extracted_app_folder, action="install"
    )

    env_dict_for_logging = env_dict.copy()
    for question in questions:
        # Or should it be more generally question.redact ?
        if question.type == "password":
            del env_dict_for_logging["YNH_APP_ARG_%s" % question.name.upper()]

    operation_logger.extra.update({"env": env_dict_for_logging})

    # Execute the app install script
    install_failed = True
    try:
        (
            install_failed,
            failure_message_with_debug_instructions,
        ) = hook_exec_with_script_debug_if_failure(
            os.path.join(extracted_app_folder, "scripts/install"),
            env=env_dict,
            operation_logger=operation_logger,
            error_message_if_script_failed=m18n.n("app_install_script_failed"),
            error_message_if_failed=lambda e: m18n.n(
                "app_install_failed", app=app_id, error=e
            ),
        )
    finally:
        # If success so far, validate that app didn't break important stuff
        if not install_failed:
            try:
                broke_the_system = False
                _assert_system_is_sane_for_app(manifest, "post")
            except Exception as e:
                broke_the_system = True
                logger.error(m18n.n("app_install_failed", app=app_id, error=str(e)))
                failure_message_with_debug_instructions = operation_logger.error(str(e))

        # We'll check that the app didn't brutally edit some system configuration
        manually_modified_files_after_install = manually_modified_files()
        manually_modified_files_by_app = set(
            manually_modified_files_after_install
        ) - set(manually_modified_files_before_install)
        if manually_modified_files_by_app:
            logger.error(
                "Packagers /!\\ This app manually modified some system configuration files! This should not happen! If you need to do so, you should implement a proper conf_regen hook. Those configuration were affected:\n    - "
                + "\n     -".join(manually_modified_files_by_app)
            )

        # If the install failed or broke the system, we remove it
        if install_failed or broke_the_system:

            # This option is meant for packagers to debug their apps more easily
            if no_remove_on_failure:
                raise YunohostError(
                    "The installation of %s failed, but was not cleaned up as requested by --no-remove-on-failure."
                    % app_id,
                    raw_msg=True,
                )
            else:
                logger.warning(m18n.n("app_remove_after_failed_install"))

            # Setup environment for remove script
            env_dict_remove = _make_environment_for_app_script(
                app_instance_name, workdir=extracted_app_folder, action="remove"
            )

            # Execute remove script
            operation_logger_remove = OperationLogger(
                "remove_on_failed_install",
                [("app", app_instance_name)],
                env=env_dict_remove,
            )
            operation_logger_remove.start()

            # Try to remove the app
            try:
                remove_retcode = hook_exec(
                    os.path.join(extracted_app_folder, "scripts/remove"),
                    args=[app_instance_name],
                    env=env_dict_remove,
                )[0]

            # Here again, calling hook_exec could fail miserably, or get
            # manually interrupted (by mistake or because script was stuck)
            # In that case we still want to proceed with the rest of the
            # removal (permissions, /etc/yunohost/apps/{app} ...)
            except (KeyboardInterrupt, EOFError, Exception):
                remove_retcode = -1
                import traceback

                logger.error(
                    m18n.n("unexpected_error", error="\n" + traceback.format_exc())
                )

            # Remove all permission in LDAP
            for permission_name in user_permission_list()["permissions"].keys():
                if permission_name.startswith(app_instance_name + "."):
                    permission_delete(permission_name, force=True, sync_perm=False)

            if remove_retcode != 0:
                msg = m18n.n("app_not_properly_removed", app=app_instance_name)
                logger.warning(msg)
                operation_logger_remove.error(msg)
            else:
                try:
                    _assert_system_is_sane_for_app(manifest, "post")
                except Exception as e:
                    operation_logger_remove.error(e)
                else:
                    operation_logger_remove.success()

            # Clean tmp folders
            shutil.rmtree(app_setting_path)
            shutil.rmtree(extracted_app_folder)

            permission_sync_to_user()

            raise YunohostError(failure_message_with_debug_instructions, raw_msg=True)

    # Clean hooks and add new ones
    hook_remove(app_instance_name)
    if "hooks" in os.listdir(extracted_app_folder):
        for file in os.listdir(extracted_app_folder + "/hooks"):
            hook_add(app_instance_name, extracted_app_folder + "/hooks/" + file)

    # Clean and set permissions
    shutil.rmtree(extracted_app_folder)
    chmod(app_setting_path, 0o600)
    chmod(f"{app_setting_path}/settings.yml", 0o400)
    chown(app_setting_path, "root", recursive=True)

    logger.success(m18n.n("installation_complete"))

    hook_callback("post_app_install", env=env_dict)


@is_unit_operation()
def app_remove(operation_logger, app, purge=False):
    """
    Remove app

    Keyword arguments:
        app -- App(s) to delete
        purge -- Remove with all app data

    """
    from yunohost.utils.legacy import _patch_legacy_php_versions, _patch_legacy_helpers
    from yunohost.hook import hook_exec, hook_remove, hook_callback
    from yunohost.permission import (
        user_permission_list,
        permission_delete,
        permission_sync_to_user,
    )

    if not _is_installed(app):
        raise YunohostValidationError(
            "app_not_installed", app=app, all_apps=_get_all_installed_apps_id()
        )

    operation_logger.start()

    logger.info(m18n.n("app_start_remove", app=app))

    app_setting_path = os.path.join(APPS_SETTING_PATH, app)

    # Attempt to patch legacy helpers ...
    _patch_legacy_helpers(app_setting_path)

    # Apply dirty patch to make php5 apps compatible with php7 (e.g. the remove
    # script might date back from jessie install)
    _patch_legacy_php_versions(app_setting_path)

    manifest = _get_manifest_of_app(app_setting_path)
    tmp_workdir_for_app = _make_tmp_workdir_for_app(app=app)
    remove_script = f"{tmp_workdir_for_app}/scripts/remove"

    env_dict = {}
    app_id, app_instance_nb = _parse_app_instance_name(app)
    env_dict = _make_environment_for_app_script(app, workdir=tmp_workdir_for_app, action="remove")
    env_dict["YNH_APP_PURGE"] = str(1 if purge else 0)

    operation_logger.extra.update({"env": env_dict})
    operation_logger.flush()

    try:
        ret = hook_exec(remove_script, env=env_dict)[0]
    # Here again, calling hook_exec could fail miserably, or get
    # manually interrupted (by mistake or because script was stuck)
    # In that case we still want to proceed with the rest of the
    # removal (permissions, /etc/yunohost/apps/{app} ...)
    except (KeyboardInterrupt, EOFError, Exception):
        ret = -1
        import traceback

        logger.error(m18n.n("unexpected_error", error="\n" + traceback.format_exc()))
    finally:
        shutil.rmtree(tmp_workdir_for_app)

    if ret == 0:
        logger.success(m18n.n("app_removed", app=app))
        hook_callback("post_app_remove", env=env_dict)
    else:
        logger.warning(m18n.n("app_not_properly_removed", app=app))

    # Remove all permission in LDAP
    for permission_name in user_permission_list(apps=[app])["permissions"].keys():
        permission_delete(permission_name, force=True, sync_perm=False)

    if os.path.exists(app_setting_path):
        shutil.rmtree(app_setting_path)

    hook_remove(app)

    permission_sync_to_user()
    _assert_system_is_sane_for_app(manifest, "post")


def app_addaccess(apps, users=[]):
    """
    Grant access right to users (everyone by default)

    Keyword argument:
        users
        apps

    """
    from yunohost.permission import user_permission_update

    output = {}
    for app in apps:
        permission = user_permission_update(
            app + ".main", add=users, remove="all_users"
        )
        output[app] = permission["corresponding_users"]

    return {"allowed_users": output}


def app_removeaccess(apps, users=[]):
    """
    Revoke access right to users (everyone by default)

    Keyword argument:
        users
        apps

    """
    from yunohost.permission import user_permission_update

    output = {}
    for app in apps:
        permission = user_permission_update(app + ".main", remove=users)
        output[app] = permission["corresponding_users"]

    return {"allowed_users": output}


def app_clearaccess(apps):
    """
    Reset access rights for the app

    Keyword argument:
        apps

    """
    from yunohost.permission import user_permission_reset

    output = {}
    for app in apps:
        permission = user_permission_reset(app + ".main")
        output[app] = permission["corresponding_users"]

    return {"allowed_users": output}


@is_unit_operation()
def app_makedefault(operation_logger, app, domain=None):
    """
    Redirect domain root to an app

    Keyword argument:
        app
        domain

    """
    from yunohost.domain import _assert_domain_exists

    app_settings = _get_app_settings(app)
    app_domain = app_settings["domain"]
    app_path = app_settings["path"]

    if domain is None:
        domain = app_domain

    _assert_domain_exists(domain)

    operation_logger.related_to.append(("domain", domain))

    if "/" in app_map(raw=True)[domain]:
        raise YunohostValidationError(
            "app_make_default_location_already_used",
            app=app,
            domain=app_domain,
            other_app=app_map(raw=True)[domain]["/"]["id"],
        )

    operation_logger.start()

    # TODO / FIXME : current trick is to add this to conf.json.persisten
    # This is really not robust and should be improved
    # e.g. have a flag in /etc/yunohost/apps/$app/ to say that this is the
    # default app or idk...
    if not os.path.exists("/etc/ssowat/conf.json.persistent"):
        ssowat_conf = {}
    else:
        ssowat_conf = read_json("/etc/ssowat/conf.json.persistent")

    if "redirected_urls" not in ssowat_conf:
        ssowat_conf["redirected_urls"] = {}

    ssowat_conf["redirected_urls"][domain + "/"] = app_domain + app_path

    write_to_json(
        "/etc/ssowat/conf.json.persistent", ssowat_conf, sort_keys=True, indent=4
    )
    chmod("/etc/ssowat/conf.json.persistent", 0o644)

    logger.success(m18n.n("ssowat_conf_updated"))


def app_setting(app, key, value=None, delete=False):
    """
    Set or get an app setting value

    Keyword argument:
        value -- Value to set
        app -- App ID
        key -- Key to get/set
        delete -- Delete the key

    """
    app_settings = _get_app_settings(app) or {}

    #
    # Legacy permission setting management
    # (unprotected, protected, skipped_uri/regex)
    #

    is_legacy_permission_setting = any(
        key.startswith(word + "_") for word in ["unprotected", "protected", "skipped"]
    )

    if is_legacy_permission_setting:

        from yunohost.permission import (
            user_permission_list,
            user_permission_update,
            permission_create,
            permission_delete,
            permission_url,
        )

        permissions = user_permission_list(full=True, apps=[app])["permissions"]
        permission_name = "%s.legacy_%s_uris" % (app, key.split("_")[0])
        permission = permissions.get(permission_name)

        # GET
        if value is None and not delete:
            return (
                ",".join(permission.get("uris", []) + permission["additional_urls"])
                if permission
                else None
            )

        # DELETE
        if delete:
            # If 'is_public' setting still exists, we interpret this as
            # coming from a legacy app (because new apps shouldn't manage the
            # is_public state themselves anymore...)
            #
            # In that case, we interpret the request for "deleting
            # unprotected/skipped" setting as willing to make the app
            # private
            if (
                "is_public" in app_settings
                and "visitors" in permissions[app + ".main"]["allowed"]
            ):
                if key.startswith("unprotected_") or key.startswith("skipped_"):
                    user_permission_update(app + ".main", remove="visitors")

            if permission:
                permission_delete(permission_name)

        # SET
        else:

            urls = value
            # If the request is about the root of the app (/), ( = the vast majority of cases)
            # we interpret this as a change for the main permission
            # (i.e. allowing/disallowing visitors)
            if urls == "/":
                if key.startswith("unprotected_") or key.startswith("skipped_"):
                    permission_url(app + ".main", url="/", sync_perm=False)
                    user_permission_update(app + ".main", add="visitors")
                else:
                    user_permission_update(app + ".main", remove="visitors")
            else:

                urls = urls.split(",")
                if key.endswith("_regex"):
                    urls = ["re:" + url for url in urls]

                if permission:
                    # In case of new regex, save the urls, to add a new time in the additional_urls
                    # In case of new urls, we do the same thing but inversed
                    if key.endswith("_regex"):
                        # List of urls to save
                        current_urls_or_regex = [
                            url
                            for url in permission["additional_urls"]
                            if not url.startswith("re:")
                        ]
                    else:
                        # List of regex to save
                        current_urls_or_regex = [
                            url
                            for url in permission["additional_urls"]
                            if url.startswith("re:")
                        ]

                    new_urls = urls + current_urls_or_regex
                    # We need to clear urls because in the old setting the new setting override the old one and dont just add some urls
                    permission_url(permission_name, clear_urls=True, sync_perm=False)
                    permission_url(permission_name, add_url=new_urls)
                else:
                    from yunohost.utils.legacy import legacy_permission_label

                    # Let's create a "special" permission for the legacy settings
                    permission_create(
                        permission=permission_name,
                        # FIXME find a way to limit to only the user allowed to the main permission
                        allowed=["all_users"]
                        if key.startswith("protected_")
                        else ["all_users", "visitors"],
                        url=None,
                        additional_urls=urls,
                        auth_header=not key.startswith("skipped_"),
                        label=legacy_permission_label(app, key.split("_")[0]),
                        show_tile=False,
                        protected=True,
                    )

        return

    #
    # Regular setting management
    #

    # GET
    if value is None and not delete:
        return app_settings.get(key, None)

    # DELETE
    if delete:
        if key in app_settings:
            del app_settings[key]

    # SET
    else:
        if key in ["redirected_urls", "redirected_regex"]:
            value = yaml.safe_load(value)
        app_settings[key] = value

    _set_app_settings(app, app_settings)


def app_register_url(app, domain, path):
    """
    Book/register a web path for a given app

    Keyword argument:
        app -- App which will use the web path
        domain -- The domain on which the app should be registered (e.g. your.domain.tld)
        path -- The path to be registered (e.g. /coffee)
    """
    from yunohost.permission import (
        permission_url,
        user_permission_update,
        permission_sync_to_user,
    )

    domain = DomainQuestion.normalize(domain)
    path = PathQuestion.normalize(path)

    # We cannot change the url of an app already installed simply by changing
    # the settings...

    if _is_installed(app):
        settings = _get_app_settings(app)
        if "path" in settings.keys() and "domain" in settings.keys():
            raise YunohostValidationError("app_already_installed_cant_change_url")

    # Check the url is available
    _assert_no_conflicting_apps(domain, path, ignore_app=app)

    app_setting(app, "domain", value=domain)
    app_setting(app, "path", value=path)

    # Initially, the .main permission is created with no url at all associated
    # When the app register/books its web url, we also add the url '/'
    # (meaning the root of the app, domain.tld/path/)
    # and enable the tile to the SSO, and both of this should match 95% of apps
    # For more specific cases, the app is free to change / add urls or disable
    # the tile using the permission helpers.
    permission_url(app + ".main", url="/", sync_perm=False)
    user_permission_update(app + ".main", show_tile=True, sync_perm=False)
    permission_sync_to_user()


def app_ssowatconf():
    """
    Regenerate SSOwat configuration file


    """
    from yunohost.domain import domain_list, _get_maindomain
    from yunohost.permission import user_permission_list

    main_domain = _get_maindomain()
    domains = domain_list()["domains"]
    all_permissions = user_permission_list(
        full=True, ignore_system_perms=True, absolute_urls=True
    )["permissions"]

    permissions = {
        "core_skipped": {
            "users": [],
            "label": "Core permissions - skipped",
            "show_tile": False,
            "auth_header": False,
            "public": True,
            "uris": [domain + "/yunohost/admin" for domain in domains]
            + [domain + "/yunohost/api" for domain in domains]
            + [
                "re:^[^/]*/%.well%-known/ynh%-diagnosis/.*$",
                "re:^[^/]*/%.well%-known/acme%-challenge/.*$",
                "re:^[^/]*/%.well%-known/autoconfig/mail/config%-v1%.1%.xml.*$",
            ],
        }
    }
    redirected_regex = {
        main_domain + r"/yunohost[\/]?$": "https://" + main_domain + "/yunohost/sso/"
    }
    redirected_urls = {}

    for app in _installed_apps():

        app_settings = read_yaml(APPS_SETTING_PATH + app + "/settings.yml")

        # Redirected
        redirected_urls.update(app_settings.get("redirected_urls", {}))
        redirected_regex.update(app_settings.get("redirected_regex", {}))

    # New permission system
    for perm_name, perm_info in all_permissions.items():

        uris = (
            []
            + ([perm_info["url"]] if perm_info["url"] else [])
            + perm_info["additional_urls"]
        )

        # Ignore permissions for which there's no url defined
        if not uris:
            continue

        permissions[perm_name] = {
            "users": perm_info["corresponding_users"],
            "label": perm_info["label"],
            "show_tile": perm_info["show_tile"]
            and perm_info["url"]
            and (not perm_info["url"].startswith("re:")),
            "auth_header": perm_info["auth_header"],
            "public": "visitors" in perm_info["allowed"],
            "uris": uris,
        }

    conf_dict = {
        "portal_domain": main_domain,
        "portal_path": "/yunohost/sso/",
        "additional_headers": {
            "Auth-User": "uid",
            "Remote-User": "uid",
            "Name": "cn",
            "Email": "mail",
        },
        "domains": domains,
        "redirected_urls": redirected_urls,
        "redirected_regex": redirected_regex,
        "permissions": permissions,
    }

    write_to_json("/etc/ssowat/conf.json", conf_dict, sort_keys=True, indent=4)

    from .utils.legacy import translate_legacy_rules_in_ssowant_conf_json_persistent

    translate_legacy_rules_in_ssowant_conf_json_persistent()

    logger.debug(m18n.n("ssowat_conf_generated"))


def app_change_label(app, new_label):
    from yunohost.permission import user_permission_update

    installed = _is_installed(app)
    if not installed:
        raise YunohostValidationError(
            "app_not_installed", app=app, all_apps=_get_all_installed_apps_id()
        )
    logger.warning(m18n.n("app_label_deprecated"))
    user_permission_update(app + ".main", label=new_label)


# actions todo list:
# * docstring


def app_action_list(app):
    logger.warning(m18n.n("experimental_feature"))

    # this will take care of checking if the app is installed
    app_info_dict = app_info(app)

    return {
        "app": app,
        "app_name": app_info_dict["name"],
        "actions": _get_app_actions(app),
    }


@is_unit_operation()
def app_action_run(operation_logger, app, action, args=None):
    logger.warning(m18n.n("experimental_feature"))

    from yunohost.hook import hook_exec

    # will raise if action doesn't exist
    actions = app_action_list(app)["actions"]
    actions = {x["id"]: x for x in actions}

    if action not in actions:
        raise YunohostValidationError(
            "action '%s' not available for app '%s', available actions are: %s"
            % (action, app, ", ".join(actions.keys())),
            raw_msg=True,
        )

    operation_logger.start()

    action_declaration = actions[action]

    # Retrieve arguments list for install script
    raw_questions = actions[action].get("arguments", {})
    questions = ask_questions_and_parse_answers(raw_questions, prefilled_answers=args)
    args = {
        question.name: question.value
        for question in questions
        if question.value is not None
    }

    tmp_workdir_for_app = _make_tmp_workdir_for_app(app=app)

    env_dict = _make_environment_for_app_script(
        app, args=args, args_prefix="ACTION_", workdir=tmp_workdir_for_app, action=action
    )

    _, action_script = tempfile.mkstemp(dir=tmp_workdir_for_app)

    with open(action_script, "w") as script:
        script.write(action_declaration["command"])

    if action_declaration.get("cwd"):
        cwd = action_declaration["cwd"].replace("$app", app)
    else:
        cwd = tmp_workdir_for_app

    try:
        retcode = hook_exec(
            action_script,
            env=env_dict,
            chdir=cwd,
            user=action_declaration.get("user", "root"),
        )[0]
    # Calling hook_exec could fail miserably, or get
    # manually interrupted (by mistake or because script was stuck)
    # In that case we still want to delete the tmp work dir
    except (KeyboardInterrupt, EOFError, Exception):
        retcode = -1
        import traceback

        logger.error(m18n.n("unexpected_error", error="\n" + traceback.format_exc()))
    finally:
        shutil.rmtree(tmp_workdir_for_app)

    if retcode not in action_declaration.get("accepted_return_codes", [0]):
        msg = "Error while executing action '%s' of app '%s': return code %s" % (
            action,
            app,
            retcode,
        )
        operation_logger.error(msg)
        raise YunohostError(msg, raw_msg=True)

    operation_logger.success()
    return logger.success("Action successed!")


def app_config_get(app, key="", full=False, export=False):
    """
    Display an app configuration in classic, full or export mode
    """
    if full and export:
        raise YunohostValidationError(
            "You can't use --full and --export together.", raw_msg=True
        )

    if full:
        mode = "full"
    elif export:
        mode = "export"
    else:
        mode = "classic"

    config_ = AppConfigPanel(app)
    return config_.get(key, mode)


@is_unit_operation()
def app_config_set(
    operation_logger, app, key=None, value=None, args=None, args_file=None
):
    """
    Apply a new app configuration
    """

    config_ = AppConfigPanel(app)

    return config_.set(key, value, args, args_file, operation_logger=operation_logger)


class AppConfigPanel(ConfigPanel):
    entity_type = "app"
    save_path_tpl = os.path.join(APPS_SETTING_PATH, "{entity}/settings.yml")
    config_path_tpl = os.path.join(APPS_SETTING_PATH, "{entity}/config_panel.toml")

    def _load_current_values(self):
        self.values = self._call_config_script("show")

    def _apply(self):
        env = {key: str(value) for key, value in self.new_values.items()}
        return_content = self._call_config_script("apply", env=env)

        # If the script returned validation error
        # raise a ValidationError exception using
        # the first key
        if return_content:
            for key, message in return_content.get("validation_errors").items():
                raise YunohostValidationError(
                    "app_argument_invalid",
                    name=key,
                    error=message,
                )

    def _call_config_script(self, action, env={}):
        from yunohost.hook import hook_exec

        # Add default config script if needed
        config_script = os.path.join(
            APPS_SETTING_PATH, self.entity, "scripts", "config"
        )
        if not os.path.exists(config_script):
            logger.debug("Adding a default config script")
            default_script = """#!/bin/bash
source /usr/share/yunohost/helpers
ynh_abort_if_errors
ynh_app_config_run $1
"""
            write_to_file(config_script, default_script)

        # Call config script to extract current values
        logger.debug(f"Calling '{action}' action from config script")
        app_id, app_instance_nb = _parse_app_instance_name(self.entity)
        settings = _get_app_settings(app_id)
        env.update(
            {
                "app_id": app_id,
                "app": self.entity,
                "app_instance_nb": str(app_instance_nb),
                "final_path": settings.get("final_path", ""),
                "YNH_APP_BASEDIR": os.path.join(APPS_SETTING_PATH, self.entity),
            }
        )

        ret, values = hook_exec(config_script, args=[action], env=env)
        if ret != 0:
            if action == "show":
                raise YunohostError("app_config_unable_to_read")
            else:
                raise YunohostError("app_config_unable_to_apply")
        return values


def _get_app_actions(app_id):
    "Get app config panel stored in json or in toml"
    actions_toml_path = os.path.join(APPS_SETTING_PATH, app_id, "actions.toml")
    actions_json_path = os.path.join(APPS_SETTING_PATH, app_id, "actions.json")

    # sample data to get an idea of what is going on
    # this toml extract:
    #

    # [restart_service]
    # name = "Restart service"
    # command = "echo pouet $YNH_ACTION_SERVICE"
    # user = "root"  # optional
    # cwd = "/" # optional
    # accepted_return_codes = [0, 1, 2, 3]  # optional
    # description.en = "a dummy stupid exemple or restarting a service"
    #
    #     [restart_service.arguments.service]
    #     type = "string",
    #     ask.en = "service to restart"
    #     example = "nginx"
    #
    # will be parsed into this:
    #
    # OrderedDict([(u'restart_service',
    #               OrderedDict([(u'name', u'Restart service'),
    #                            (u'command', u'echo pouet $YNH_ACTION_SERVICE'),
    #                            (u'user', u'root'),
    #                            (u'cwd', u'/'),
    #                            (u'accepted_return_codes', [0, 1, 2, 3]),
    #                            (u'description',
    #                             OrderedDict([(u'en',
    #                                           u'a dummy stupid exemple or restarting a service')])),
    #                            (u'arguments',
    #                             OrderedDict([(u'service',
    #                                           OrderedDict([(u'type', u'string'),
    #                                                        (u'ask',
    #                                                         OrderedDict([(u'en',
    #                                                                       u'service to restart')])),
    #                                                        (u'example',
    #                                                         u'nginx')]))]))])),
    #
    #
    # and needs to be converted into this:
    #
    # [{u'accepted_return_codes': [0, 1, 2, 3],
    #   u'arguments': [{u'ask': {u'en': u'service to restart'},
    #     u'example': u'nginx',
    #     u'name': u'service',
    #     u'type': u'string'}],
    #   u'command': u'echo pouet $YNH_ACTION_SERVICE',
    #   u'cwd': u'/',
    #   u'description': {u'en': u'a dummy stupid exemple or restarting a service'},
    #   u'id': u'restart_service',
    #   u'name': u'Restart service',
    #   u'user': u'root'}]

    if os.path.exists(actions_toml_path):
        toml_actions = toml.load(open(actions_toml_path, "r"), _dict=OrderedDict)

        # transform toml format into json format
        actions = []

        for key, value in toml_actions.items():
            action = dict(**value)
            action["id"] = key
            action["arguments"] = value.get("arguments", {})
            actions.append(action)

        return actions

    elif os.path.exists(actions_json_path):
        return json.load(open(actions_json_path))

    return None


def _get_app_settings(app_id):
    """
    Get settings of an installed app

    Keyword arguments:
        app_id -- The app id

    """
    if not _is_installed(app_id):
        raise YunohostValidationError(
            "app_not_installed", app=app_id, all_apps=_get_all_installed_apps_id()
        )
    try:
        with open(os.path.join(APPS_SETTING_PATH, app_id, "settings.yml")) as f:
            settings = yaml.safe_load(f)
        # If label contains unicode char, this may later trigger issues when building strings...
        # FIXME: this should be propagated to read_yaml so that this fix applies everywhere I think...
        settings = {k: v for k, v in settings.items()}

        # Stupid fix for legacy bullshit
        # In the past, some setups did not have proper normalization for app domain/path
        # Meaning some setups (as of January 2021) still have path=/foobar/ (with a trailing slash)
        # resulting in stupid issue unless apps using ynh_app_normalize_path_stuff
        # So we yolofix the settings if such an issue is found >_>
        # A simple call  to `yunohost app list` (which happens quite often) should be enough
        # to migrate all app settings ... so this can probably be removed once we're past Bullseye...
        if settings.get("path") != "/" and (
            settings.get("path", "").endswith("/")
            or not settings.get("path", "/").startswith("/")
        ):
            settings["path"] = "/" + settings["path"].strip("/")
            _set_app_settings(app_id, settings)

        if app_id == settings["id"]:
            return settings
    except (IOError, TypeError, KeyError):
        logger.error(m18n.n("app_not_correctly_installed", app=app_id))
    return {}


def _set_app_settings(app_id, settings):
    """
    Set settings of an app

    Keyword arguments:
        app_id -- The app id
        settings -- Dict with app settings

    """
    with open(os.path.join(APPS_SETTING_PATH, app_id, "settings.yml"), "w") as f:
        yaml.safe_dump(settings, f, default_flow_style=False)


def _get_manifest_of_app(path):
    "Get app manifest stored in json or in toml"

    # sample data to get an idea of what is going on
    # this toml extract:
    #
    # license = "free"
    # url = "https://example.com"
    # multi_instance = true
    # version = "1.0~ynh1"
    # packaging_format = 1
    # services = ["nginx", "php7.0-fpm", "mysql"]
    # id = "ynhexample"
    # name = "YunoHost example app"
    #
    # [requirements]
    # yunohost = ">= 3.5"
    #
    # [maintainer]
    # url = "http://example.com"
    # name = "John doe"
    # email = "john.doe@example.com"
    #
    # [description]
    # fr = "Exemple de package d'application pour YunoHost."
    # en = "Example package for YunoHost application."
    #
    # [arguments]
    #     [arguments.install.domain]
    #     type = "domain"
    #     example = "example.com"
    #         [arguments.install.domain.ask]
    #         fr = "Choisissez un nom de domaine pour ynhexample"
    #         en = "Choose a domain name for ynhexample"
    #
    # will be parsed into this:
    #
    # OrderedDict([(u'license', u'free'),
    #              (u'url', u'https://example.com'),
    #              (u'multi_instance', True),
    #              (u'version', u'1.0~ynh1'),
    #              (u'packaging_format', 1),
    #              (u'services', [u'nginx', u'php7.0-fpm', u'mysql']),
    #              (u'id', u'ynhexample'),
    #              (u'name', u'YunoHost example app'),
    #              (u'requirements', OrderedDict([(u'yunohost', u'>= 3.5')])),
    #              (u'maintainer',
    #               OrderedDict([(u'url', u'http://example.com'),
    #                            (u'name', u'John doe'),
    #                            (u'email', u'john.doe@example.com')])),
    #              (u'description',
    #               OrderedDict([(u'fr',
    #                             u"Exemple de package d'application pour YunoHost."),
    #                            (u'en',
    #                             u'Example package for YunoHost application.')])),
    #              (u'arguments',
    #               OrderedDict([(u'install',
    #                             OrderedDict([(u'domain',
    #                                           OrderedDict([(u'type', u'domain'),
    #                                                        (u'example',
    #                                                         u'example.com'),
    #                                                        (u'ask',
    #                                                         OrderedDict([(u'fr',
    #                                                                       u'Choisissez un nom de domaine pour ynhexample'),
    #                                                                      (u'en',
    #                                                                       u'Choose a domain name for ynhexample')]))])),
    #
    # and needs to be converted into this:
    #
    # {
    #     "name": "YunoHost example app",
    #     "id": "ynhexample",
    #     "packaging_format": 1,
    #     "description": {
    #     ¦   "en": "Example package for YunoHost application.",
    #     ¦   "fr": "Exemple de package d’application pour YunoHost."
    #     },
    #     "version": "1.0~ynh1",
    #     "url": "https://example.com",
    #     "license": "free",
    #     "maintainer": {
    #     ¦   "name": "John doe",
    #     ¦   "email": "john.doe@example.com",
    #     ¦   "url": "http://example.com"
    #     },
    #     "requirements": {
    #     ¦   "yunohost": ">= 3.5"
    #     },
    #     "multi_instance": true,
    #     "services": [
    #     ¦   "nginx",
    #     ¦   "php7.0-fpm",
    #     ¦   "mysql"
    #     ],
    #     "arguments": {
    #     ¦   "install" : [
    #     ¦   ¦   {
    #     ¦   ¦   ¦   "name": "domain",
    #     ¦   ¦   ¦   "type": "domain",
    #     ¦   ¦   ¦   "ask": {
    #     ¦   ¦   ¦   ¦   "en": "Choose a domain name for ynhexample",
    #     ¦   ¦   ¦   ¦   "fr": "Choisissez un nom de domaine pour ynhexample"
    #     ¦   ¦   ¦   },
    #     ¦   ¦   ¦   "example": "example.com"
    #     ¦   ¦   },

    if os.path.exists(os.path.join(path, "manifest.toml")):
        manifest = read_toml(os.path.join(path, "manifest.toml"))
    elif os.path.exists(os.path.join(path, "manifest.json")):
        manifest = read_json(os.path.join(path, "manifest.json"))
    else:
        raise YunohostError(
            "There doesn't seem to be any manifest file in %s ... It looks like an app was not correctly installed/removed."
            % path,
            raw_msg=True,
        )

    manifest["packaging_format"] = float(str(manifest.get("packaging_format", "")).strip() or "0")

    if manifest["packaging_format"] < 2:
        manifest = _convert_v1_manifest_to_v2(manifest)

    manifest["install"] = _set_default_ask_questions(manifest.get("install", {}))
    return manifest


def _convert_v1_manifest_to_v2(manifest):

    manifest = copy.deepcopy(manifest)

    if "upstream" not in manifest:
        manifest["upstream"] = {}

    if "license" in manifest and "license" not in manifest["upstream"]:
        manifest["upstream"]["license"] = manifest["license"]

    if "url" in manifest and "website" not in manifest["upstream"]:
        manifest["upstream"]["website"] = manifest["url"]

    manifest["integration"] = {
        "yunohost": manifest.get("requirements", {}).get("yunohost"),
        "architectures": "all",
        "multi_instance": manifest.get("multi_instance", False),
        "ldap": "?",
        "sso": "?",
    }

    maintainer = manifest.get("maintainer", {}).get("name")
    manifest["maintainers"] = [maintainer] if maintainer else []

    install_questions = manifest["arguments"]["install"]
    manifest["install"] = {}
    for question in install_questions:
        name = question.pop("name")
        if "ask" in question and name in ["domain", "path", "admin", "is_public", "password"]:
            question.pop("ask")
        if question.get("example") and question.get("type") in ["domain", "path", "user", "boolean", "password"]:
            question.pop("example")

        manifest["install"][name] = question

    manifest["resources"] = {
        "disk": {
            "build": "50M",     # This is an *estimate* minimum value for the disk needed at build time (e.g. during install/upgrade) and during regular usage
            "usage": "50M"      # Please only use round values such as: 10M, 100M, 200M, 400M, 800M, 1G, 2G, 4G, 8G
        },
        "ram": {
            "build": "50M",     # This is an *estimate* minimum value for the RAM needed at build time (i.e. during install/upgrade) and during regular usage
            "usage": "10M",     # Please only use round values like ["10M", "100M", "200M", "400M", "800M", "1G", "2G", "4G", "8G"]
            "include_swap": False
        },
        "route": {},
        "install_dir": {
            "base_dir": "/var/www/",  # This means that the app shall be installed in /var/www/$app which is the standard for webapps. You may change this to /opt/ if the app is a system app.
            "alias": "final_path"
        }
    }

    if "domain" in manifest["install"] and "path" in manifest["install"]:
        manifest["resources"]["route"]["url"] = "{domain}{path}"
    elif "path" not in manifest["install"]:
        manifest["resources"]["route"]["url"] = "{domain}/"
    else:
        del manifest["resources"]["route"]

    keys_to_keep = ["packaging_format", "id", "name", "description", "version", "maintainers", "upstream", "integration", "install", "resources"]

    keys_to_del = [key for key in manifest.keys() if key not in keys_to_keep]
    for key in keys_to_del:
        del manifest[key]

    return manifest


def _set_default_ask_questions(questions, script_name="install"):

    # arguments is something like
    # { "domain":
    #       {
    #         "type": "domain",
    #         ....
    #       },
    #    "path": {
    #         "type": "path",
    #         ...
    #       },
    #       ...
    # }

    # We set a default for any question with these matching (type, name)
    #                           type       namei
    # N.B. : this is only for install script ... should be reworked for other
    # scripts if we supports args for other scripts in the future...
    questions_with_default = [
        ("domain", "domain"),  # i18n: app_manifest_install_ask_domain
        ("path", "path"),  # i18n: app_manifest_install_ask_path
        ("password", "password"),  # i18n: app_manifest_install_ask_password
        ("user", "admin"),  # i18n: app_manifest_install_ask_admin
        ("boolean", "is_public"),  # i18n: app_manifest_install_ask_is_public
    ]

    for question_name, question in questions.items():
        question["name"] = question_name

        # If this question corresponds to a question with default ask message...
        if any(
            (question.get("type"), question["name"]) == q
            for q in questions_with_default
        ):
            # The key is for example "app_manifest_install_ask_domain"
            key = "app_manifest_%s_ask_%s" % (script_name, question["name"])
            question["ask"] = m18n.n(key)

            # Also it in fact doesn't make sense for any of those questions to have an example value nor a default value...
            if question.get("type") in ["domain", "user", "password"]:
                if "example" in question:
                    del question["example"]
                if "default" in question:
                    del question["domain"]

    return questions


def _is_app_repo_url(string: str) -> bool:

    string = string.strip()

    # Dummy test for ssh-based stuff ... should probably be improved somehow
    if "@" in string:
        return True

    return bool(APP_REPO_URL.match(string))


def _app_quality(src: str) -> str:
    """
    app may in fact be an app name, an url, or a path
    """

    raw_app_catalog = _load_apps_catalog()["apps"]
    if src in raw_app_catalog or _is_app_repo_url(src):

        # If we got an app name directly (e.g. just "wordpress"), we gonna test this name
        if src in raw_app_catalog:
            app_name_to_test = src
        # If we got an url like "https://github.com/foo/bar_ynh, we want to
        # extract "bar" and test if we know this app
        elif ("http://" in src) or ("https://" in src):
            app_name_to_test = src.strip("/").split("/")[-1].replace("_ynh", "")
        else:
            # FIXME : watdo if '@' in app ?
            return "thirdparty"

        if app_name_to_test in raw_app_catalog:

            state = raw_app_catalog[app_name_to_test].get("state", "notworking")
            level = raw_app_catalog[app_name_to_test].get("level", None)
            if state in ["working", "validated"]:
                if isinstance(level, int) and level >= 5:
                    return "success"
                elif isinstance(level, int) and level > 0:
                    return "warning"
            return "danger"
        else:
            return "thirdparty"

    elif os.path.exists(src):
        return "thirdparty"
    else:
        if "http://" in src or "https://" in src:
            logger.error(
                f"{src} is not a valid app url: app url are expected to look like https://domain.tld/path/to/repo_ynh"
            )
        raise YunohostValidationError("app_unknown")


def _extract_app(src: str) -> Tuple[Dict, str]:
    """
    src may be an app name, an url, or a path
    """

    raw_app_catalog = _load_apps_catalog()["apps"]

    # App is an appname in the catalog
    if src in raw_app_catalog:
        if "git" not in raw_app_catalog[src]:
            raise YunohostValidationError("app_unsupported_remote_type")

        app_info = raw_app_catalog[src]
        url = app_info["git"]["url"]
        branch = app_info["git"]["branch"]
        revision = str(app_info["git"]["revision"])
        return _extract_app_from_gitrepo(url, branch, revision, app_info)
    # App is a git repo url
    elif _is_app_repo_url(src):
        url = src.strip().strip("/")
        branch = "master"
        revision = "HEAD"
        # gitlab urls may look like 'https://domain/org/group/repo/-/tree/testing'
        # compated to github urls looking like 'https://domain/org/repo/tree/testing'
        if "/-/" in url:
            url = url.replace("/-/", "/")
        if "/tree/" in url:
            url, branch = url.split("/tree/", 1)
        return _extract_app_from_gitrepo(url, branch, revision, {})
    # App is a local folder
    elif os.path.exists(src):
        return _extract_app_from_folder(src)
    else:
        if "http://" in src or "https://" in src:
            logger.error(
                f"{src} is not a valid app url: app url are expected to look like https://domain.tld/path/to/repo_ynh"
            )
        raise YunohostValidationError("app_unknown")


def _extract_app_from_folder(path: str) -> Tuple[Dict, str]:
    """
    Unzip / untar / copy application tarball or directory to a tmp work directory

    Keyword arguments:
        path -- Path of the tarball or directory
    """
    logger.debug(m18n.n("extracting"))

    path = os.path.abspath(path)

    extracted_app_folder = _make_tmp_workdir_for_app()

    if os.path.isdir(path):
        shutil.rmtree(extracted_app_folder)
        if path[-1] != "/":
            path = path + "/"
        cp(path, extracted_app_folder, recursive=True)
    else:
        try:
            shutil.unpack_archive(path, extracted_app_folder)
        except Exception:
            raise YunohostError("app_extraction_failed")

    try:
        if len(os.listdir(extracted_app_folder)) == 1:
            for folder in os.listdir(extracted_app_folder):
                extracted_app_folder = extracted_app_folder + "/" + folder
    except IOError:
        raise YunohostError("app_install_files_invalid")

    manifest = _get_manifest_of_app(extracted_app_folder)
    manifest["lastUpdate"] = int(time.time())

    logger.debug(m18n.n("done"))

    manifest["remote"] = {"type": "file", "path": path}
    return manifest, extracted_app_folder


def _extract_app_from_gitrepo(
    url: str, branch: str, revision: str, app_info: Dict = {}
) -> Tuple[Dict, str]:

    logger.debug(m18n.n("downloading"))

    extracted_app_folder = _make_tmp_workdir_for_app()

    # Download only this commit
    try:
        # We don't use git clone because, git clone can't download
        # a specific revision only
        ref = branch if revision == "HEAD" else revision
        run_commands([["git", "init", extracted_app_folder]], shell=False)
        run_commands(
            [
                ["git", "remote", "add", "origin", url],
                ["git", "fetch", "--depth=1", "origin", ref],
                ["git", "reset", "--hard", "FETCH_HEAD"],
            ],
            cwd=extracted_app_folder,
            shell=False,
        )
    except subprocess.CalledProcessError:
        raise YunohostError("app_sources_fetch_failed")
    else:
        logger.debug(m18n.n("done"))

    manifest = _get_manifest_of_app(extracted_app_folder)

    # Store remote repository info into the returned manifest
    manifest["remote"] = {"type": "git", "url": url, "branch": branch}
    if revision == "HEAD":
        try:
            # Get git last commit hash
            cmd = f"git ls-remote --exit-code {url} {branch} | awk '{{print $1}}'"
            manifest["remote"]["revision"] = check_output(cmd)
        except Exception as e:
            logger.warning("cannot get last commit hash because: %s ", e)
    else:
        manifest["remote"]["revision"] = revision
        manifest["lastUpdate"] = app_info.get("lastUpdate")

    return manifest, extracted_app_folder


#
# ############################### #
#        Small utilities          #
# ############################### #
#


def _is_installed(app: str) -> bool:
    """
    Check if application is installed

    Keyword arguments:
        app -- id of App to check

    Returns:
        Boolean

    """
    return os.path.isdir(APPS_SETTING_PATH + app)


def _assert_is_installed(app: str) -> None:
    if not _is_installed(app):
        raise YunohostValidationError(
            "app_not_installed", app=app, all_apps=_get_all_installed_apps_id()
        )


def _installed_apps() -> List[str]:
    return os.listdir(APPS_SETTING_PATH)


def _get_all_installed_apps_id():
    """
    Return something like:
       ' * app1
         * app2
         * ...'
    """

    all_apps_ids = sorted(_installed_apps())

    all_apps_ids_formatted = "\n * ".join(all_apps_ids)
    all_apps_ids_formatted = "\n * " + all_apps_ids_formatted

    return all_apps_ids_formatted


def _check_manifest_requirements(manifest: Dict):
    """Check if required packages are met from the manifest"""

    if manifest["packaging_format"] not in [1, 2]:
        raise YunohostValidationError("app_packaging_format_not_supported")

    requirements = manifest.get("requirements", dict())

    if not requirements:
        return

    app = manifest.get("id", "?")

    logger.debug(m18n.n("app_requirements_checking", app=app))

    # Iterate over requirements
    for pkgname, spec in requirements.items():
        if not packages.meets_version_specifier(pkgname, spec):
            version = packages.ynh_packages_version()[pkgname]["version"]
            raise YunohostValidationError(
                "app_requirements_unmeet",
                pkgname=pkgname,
                version=version,
                spec=spec,
                app=app,
            )


def _guess_webapp_path_requirement(app_folder: str) -> str:

    # If there's only one "domain" and "path", validate that domain/path
    # is an available url and normalize the path.

    manifest = _get_manifest_of_app(app_folder)
    raw_questions = manifest["install"]

    domain_questions = [
        question for question in raw_questions.values() if question.get("type") == "domain"
    ]
    path_questions = [
        question for question in raw_questions.values() if question.get("type") == "path"
    ]

    if len(domain_questions) == 0 and len(path_questions) == 0:
        return ""
    if len(domain_questions) == 1 and len(path_questions) == 1:
        return "domain_and_path"
    if len(domain_questions) == 1 and len(path_questions) == 0:
        # This is likely to be a full-domain app...

        # Confirm that this is a full-domain app This should cover most cases
        # ...  though anyway the proper solution is to implement some mechanism
        # in the manifest for app to declare that they require a full domain
        # (among other thing) so that we can dynamically check/display this
        # requirement on the webadmin form and not miserably fail at submit time

        # Full-domain apps typically declare something like path_url="/" or path=/
        # and use ynh_webpath_register or yunohost_app_checkurl inside the install script
        install_script_content = read_file(os.path.join(app_folder, "scripts/install"))

        if re.search(
            r"\npath(_url)?=[\"']?/[\"']?", install_script_content
        ) and re.search(r"ynh_webpath_register", install_script_content):
            return "full_domain"

    return "?"


def _validate_webpath_requirement(
    args: Dict[str, Any], path_requirement: str, ignore_app=None
) -> None:

    domain = args.get("domain")
    path = args.get("path")

    if path_requirement == "domain_and_path":
        _assert_no_conflicting_apps(domain, path, ignore_app=ignore_app)

    elif path_requirement == "full_domain":
        _assert_no_conflicting_apps(
            domain, "/", full_domain=True, ignore_app=ignore_app
        )


def _get_conflicting_apps(domain, path, ignore_app=None):
    """
    Return a list of all conflicting apps with a domain/path (it can be empty)

    Keyword argument:
        domain -- The domain for the web path (e.g. your.domain.tld)
        path -- The path to check (e.g. /coffee)
        ignore_app -- An optional app id to ignore (c.f. the change_url usecase)
    """

    from yunohost.domain import _assert_domain_exists

    domain = DomainQuestion.normalize(domain)
    path = PathQuestion.normalize(path)

    # Abort if domain is unknown
    _assert_domain_exists(domain)

    # Fetch apps map
    apps_map = app_map(raw=True)

    # Loop through all apps to check if path is taken by one of them
    conflicts = []
    if domain in apps_map:
        # Loop through apps
        for p, a in apps_map[domain].items():
            if a["id"] == ignore_app:
                continue
            if path == p:
                conflicts.append((p, a["id"], a["label"]))
            # We also don't want conflicts with other apps starting with
            # same name
            elif path.startswith(p) or p.startswith(path):
                conflicts.append((p, a["id"], a["label"]))

    return conflicts


def _assert_no_conflicting_apps(domain, path, ignore_app=None, full_domain=False):

    conflicts = _get_conflicting_apps(domain, path, ignore_app)

    if conflicts:
        apps = []
        for path, app_id, app_label in conflicts:
            apps.append(
                " * {domain:s}{path:s} → {app_label:s} ({app_id:s})".format(
                    domain=domain,
                    path=path,
                    app_id=app_id,
                    app_label=app_label,
                )
            )

        if full_domain:
            raise YunohostValidationError("app_full_domain_unavailable", domain=domain)
        else:
            raise YunohostValidationError(
                "app_location_unavailable", apps="\n".join(apps)
            )


def _make_environment_for_app_script(
    app,
    args={},
    args_prefix="APP_ARG_",
    workdir=None,
    action=None
):

    app_setting_path = os.path.join(APPS_SETTING_PATH, app)

    manifest = _get_manifest_of_app(app_setting_path)
    app_id, app_instance_nb = _parse_app_instance_name(app)

    env_dict = {
        "YNH_APP_ID": app_id,
        "YNH_APP_INSTANCE_NAME": app,
        "YNH_APP_INSTANCE_NUMBER": str(app_instance_nb),
        "YNH_APP_MANIFEST_VERSION": manifest.get("version", "?"),
<<<<<<< HEAD
        "YNH_APP_PACKAGING_FORMAT": str(manifest["packaging_format"]),
=======
        "YNH_ARCH": check_output("dpkg --print-architecture"),
>>>>>>> abaa60d7
    }

    if workdir:
        env_dict["YNH_APP_BASEDIR"] = workdir

    if action:
        env_dict["YNH_APP_ACTION"] = action

    for arg_name, arg_value in args.items():
        env_dict["YNH_%s%s" % (args_prefix, arg_name.upper())] = str(arg_value)

    # If packaging format v2, load all settings
    if manifest["packaging_format"] >= 2:
        env_dict["app"] = app
        for setting_name, setting_value in _get_app_settings(app):

            # Ignore special internal settings like checksum__
            # (not a huge deal to load them but idk...)
            if setting_name.startswith("checksum__"):
                continue

            env_dict[setting_name] = str(setting_value)

        # Special weird case for backward compatibility...
        # 'path' was loaded into 'path_url' .....
        if 'path' in env_dict:
            env_dict["path_url"] = env_dict["path"]

    return env_dict


def _parse_app_instance_name(app_instance_name: str) -> Tuple[str, int]:
    """
    Parse a Yunohost app instance name and extracts the original appid
    and the application instance number

    'yolo'      -> ('yolo', 1)
    'yolo1'     -> ('yolo1', 1)
    'yolo__0'   -> ('yolo__0', 1)
    'yolo__1'   -> ('yolo', 1)
    'yolo__23'  -> ('yolo', 23)
    'yolo__42__72'    -> ('yolo__42', 72)
    'yolo__23qdqsd'   -> ('yolo__23qdqsd', 1)
    'yolo__23qdqsd56' -> ('yolo__23qdqsd56', 1)
    """
    match = re_app_instance_name.match(app_instance_name)
    assert match, f"Could not parse app instance name : {app_instance_name}"
    appid = match.groupdict().get("appid")
    app_instance_nb_ = match.groupdict().get("appinstancenb") or "1"
    if not appid:
        raise Exception(f"Could not parse app instance name : {app_instance_name}")
    if not str(app_instance_nb_).isdigit():
        raise Exception(f"Could not parse app instance name : {app_instance_name}")
    else:
        app_instance_nb = int(str(app_instance_nb_))

    return (appid, app_instance_nb)


def _next_instance_number_for_app(app):

    # Get list of sibling apps, such as {app}, {app}__2, {app}__4
    apps = _installed_apps()
    sibling_app_ids = [a for a in apps if a == app or a.startswith(f"{app}__")]

    # Find the list of ids, such as [1, 2, 4]
    sibling_ids = [_parse_app_instance_name(a)[1] for a in sibling_app_ids]

    # Find the first 'i' that's not in the sibling_ids list already
    i = 1
    while True:
        if i not in sibling_ids:
            return i
        else:
            i += 1


def _make_tmp_workdir_for_app(app=None):

    # Create parent dir if it doesn't exists yet
    if not os.path.exists(APP_TMP_WORKDIRS):
        os.makedirs(APP_TMP_WORKDIRS)

    now = int(time.time())

    # Cleanup old dirs (if any)
    for dir_ in os.listdir(APP_TMP_WORKDIRS):
        path = os.path.join(APP_TMP_WORKDIRS, dir_)
        # We only delete folders older than an arbitary 12 hours
        # This is to cover the stupid case of upgrades
        # Where many app will call 'yunohost backup create'
        # from the upgrade script itself,
        # which will also call this function while the upgrade
        # script itself is running in one of those dir...
        # It could be that there are other edge cases
        # such as app-install-during-app-install
        if os.stat(path).st_mtime < now - 12 * 3600:
            shutil.rmtree(path)
    tmpdir = tempfile.mkdtemp(prefix="app_", dir=APP_TMP_WORKDIRS)

    # Copy existing app scripts, conf, ... if an app arg was provided
    if app:
        os.system(f"cp -a {APPS_SETTING_PATH}/{app}/* {tmpdir}")

    return tmpdir


def is_true(arg):
    """
    Convert a string into a boolean

    Keyword arguments:
        arg -- The string to convert

    Returns:
        Boolean

    """
    if isinstance(arg, bool):
        return arg
    elif isinstance(arg, str):
        return arg.lower() in ["yes", "true", "on"]
    else:
        logger.debug("arg should be a boolean or a string, got %r", arg)
        return True if arg else False


def unstable_apps():

    output = []

    for infos in app_list(full=True)["apps"]:

        if not infos.get("from_catalog") or infos.get("from_catalog").get("state") in [
            "inprogress",
            "notworking",
        ]:
            output.append(infos["id"])

    return output


def _assert_system_is_sane_for_app(manifest, when):

    from yunohost.service import service_status

    logger.debug("Checking that required services are up and running...")

    services = manifest.get("services", [])

    # Some apps use php-fpm or php5-fpm which is now php7.0-fpm
    def replace_alias(service):
        if service in ["php-fpm", "php5-fpm", "php7.0-fpm"]:
            return "php7.3-fpm"
        else:
            return service

    services = [replace_alias(s) for s in services]

    # We only check those, mostly to ignore "custom" services
    # (added by apps) and because those are the most popular
    # services
    service_filter = ["nginx", "php7.3-fpm", "mysql", "postfix"]
    services = [str(s) for s in services if s in service_filter]

    if "nginx" not in services:
        services = ["nginx"] + services
    if "fail2ban" not in services:
        services.append("fail2ban")

    # Wait if a service is reloading
    test_nb = 0
    while test_nb < 16:
        if not any(s for s in services if service_status(s)["status"] == "reloading"):
            break
        time.sleep(0.5)
        test_nb += 1

    # List services currently down and raise an exception if any are found
    services_status = {s: service_status(s) for s in services}
    faulty_services = [
        f"{s} ({status['status']})"
        for s, status in services_status.items()
        if status["status"] != "running"
    ]

    if faulty_services:
        if when == "pre":
            raise YunohostValidationError(
                "app_action_cannot_be_ran_because_required_services_down",
                services=", ".join(faulty_services),
            )
        elif when == "post":
            raise YunohostError(
                "app_action_broke_system", services=", ".join(faulty_services)
            )

    if packages.dpkg_is_broken():
        if when == "pre":
            raise YunohostValidationError("dpkg_is_broken")
        elif when == "post":
            raise YunohostError("this_action_broke_dpkg")<|MERGE_RESOLUTION|>--- conflicted
+++ resolved
@@ -2489,11 +2489,8 @@
         "YNH_APP_INSTANCE_NAME": app,
         "YNH_APP_INSTANCE_NUMBER": str(app_instance_nb),
         "YNH_APP_MANIFEST_VERSION": manifest.get("version", "?"),
-<<<<<<< HEAD
         "YNH_APP_PACKAGING_FORMAT": str(manifest["packaging_format"]),
-=======
         "YNH_ARCH": check_output("dpkg --print-architecture"),
->>>>>>> abaa60d7
     }
 
     if workdir:
