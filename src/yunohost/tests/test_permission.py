import socket
import requests
import pytest
import string
import os
import json
import shutil

from conftest import message, raiseYunohostError, get_test_apps_dir

<<<<<<< HEAD
from yunohost.app import app_install, app_upgrade, app_remove, app_change_url, app_list, app_map, _installed_apps, APPS_SETTING_PATH, _set_app_settings, _get_app_settings
=======
from yunohost.app import app_install, app_remove, app_change_url, app_map, _installed_apps
>>>>>>> 8b98360f
from yunohost.user import user_list, user_create, user_delete, \
    user_group_list, user_group_delete
from yunohost.permission import user_permission_update, user_permission_list, user_permission_reset, \
<<<<<<< HEAD
                                permission_create, permission_delete, permission_url
from yunohost.domain import _get_maindomain, domain_add, domain_remove, domain_list
=======
    permission_create, permission_delete, permission_url
from yunohost.domain import _get_maindomain
>>>>>>> 8b98360f

# Get main domain
maindomain = ""
other_domains = []
dummy_password = "test123Ynh"

# Dirty patch of DNS resolution. Force the DNS to 127.0.0.1 address even if dnsmasq have the public address.
# Mainly used for 'can_access_webpage' function

prv_getaddrinfo = socket.getaddrinfo

<<<<<<< HEAD
def _permission_create_with_dummy_app(permission, allowed=None,
                                      url=None, additional_urls=None, auth_header=True,
                                      label=None, show_tile=False,
                                      protected=True, sync_perm=True,
                                      domain=None, path=None):
    app = permission.split('.')[0]
    if app not in _installed_apps():
        app_setting_path = os.path.join(APPS_SETTING_PATH, app)
        if not os.path.exists(app_setting_path):
            os.makedirs(app_setting_path)
        settings = {'id': app, 'dummy_permission_app': True}
        if domain:
            settings['domain'] = domain
        if path:
            settings['path'] = path
        _set_app_settings(app, settings)

        with open(os.path.join(APPS_SETTING_PATH, app, 'manifest.json'), 'w') as f:
            json.dump({
                "name": app,
                "id": app,
                "description": {
                    "en": "Dummy app to test permissions"
                }
            }, f)
    permission_create(permission=permission, allowed=allowed, url=url, additional_urls=additional_urls, auth_header=auth_header,
                      label=label, show_tile=show_tile, protected=protected, sync_perm=sync_perm)


def _clear_dummy_app_settings():
    # Clean dummy app settings
    for app in _installed_apps():
        if _get_app_settings(app).get('dummy_permission_app', False):
            app_setting_path = os.path.join(APPS_SETTING_PATH, app)
            if os.path.exists(app_setting_path):
                shutil.rmtree(app_setting_path)

=======
>>>>>>> 8b98360f

def clean_user_groups_permission():
    for u in user_list()['users']:
        user_delete(u)

    for g in user_group_list()['groups']:
        if g not in ["all_users", "visitors"]:
            user_group_delete(g)

    for p in user_permission_list()['permissions']:
        if any(p.startswith(name) for name in ["wiki", "blog", "site", "web", "permissions_app"]):
            permission_delete(p, force=True, sync_perm=False)
    socket.getaddrinfo = prv_getaddrinfo


def setup_function(function):
    clean_user_groups_permission()

    global maindomain
    global other_domains
    maindomain = _get_maindomain()

    markers = {m.name: {'args':m.args, 'kwargs':m.kwargs} for m in function.__dict__.get("pytestmark",[])}

    if "other_domains" in markers:
        other_domains = ["domain_%s.dev" % string.ascii_lowercase[number] for number in range(markers['other_domains']['kwargs']['number'])]
        for domain in other_domains:
            if domain not in domain_list()['domains']:
                domain_add(domain)

    # Dirty patch of DNS resolution. Force the DNS to 127.0.0.1 address even if dnsmasq have the public address.
    # Mainly used for 'can_access_webpage' function
    dns_cache = {(maindomain, 443, 0, 1): [(2, 1, 6, '', ('127.0.0.1', 443))]}
<<<<<<< HEAD
    for domain in other_domains:
        dns_cache[(domain, 443, 0, 1)] = [(2, 1, 6, '', ('127.0.0.1', 443))]
=======

>>>>>>> 8b98360f
    def new_getaddrinfo(*args):
        try:
            return dns_cache[args]
        except KeyError:
            res = prv_getaddrinfo(*args)
            dns_cache[args] = res
            return res
    socket.getaddrinfo = new_getaddrinfo

<<<<<<< HEAD
    user_create("alice", "Alice", "White", "alice@" + maindomain, dummy_password)
    user_create("bob", "Bob", "Snow", "bob@" + maindomain, dummy_password)
    _permission_create_with_dummy_app(permission="wiki.main", url="/", additional_urls=['/whatever','/idontnow'], auth_header=False,
                                      label="Wiki", show_tile=True,
                                      allowed=["all_users"], protected=False, sync_perm=False,
                                      domain=maindomain, path='/wiki')
    _permission_create_with_dummy_app(permission="blog.main", url="/", auth_header=True,
                                      show_tile=False,
                                      protected=False, sync_perm=False,
                                      allowed=["alice"], domain=maindomain, path='/blog')
    _permission_create_with_dummy_app(permission="blog.api", allowed=["visitors"], protected=True, sync_perm=True)
=======
    user_create("alice", "Alice", "White", maindomain, dummy_password)
    user_create("bob", "Bob", "Snow", maindomain, dummy_password)
    permission_create("wiki.main", url="/", allowed=["all_users"] , sync_perm=False)
    permission_create("blog.main", allowed=["all_users"], sync_perm=False)
    user_permission_update("blog.main", remove="all_users", add="alice")
>>>>>>> 8b98360f


def teardown_function(function):
    clean_user_groups_permission()
    global other_domains
    for domain in other_domains:
        domain_remove(domain)
    other_domains = []

    _clear_dummy_app_settings()

    try:
        app_remove("permissions_app")
    except:
        pass
    try:
        app_remove("legacy_app")
    except:
        pass


def teardown_module(module):
    global other_domains
    for domain in other_domains:
        domain_remove(domain)


@pytest.fixture(autouse=True)
def check_LDAP_db_integrity_call():
    check_LDAP_db_integrity()
    yield
    check_LDAP_db_integrity()


def check_LDAP_db_integrity():
    # Here we check that all attributes in all object are sychronized.
    # Here is the list of attributes per object:
    # user : memberOf, permission
    # group : member, permission
    # permission : groupPermission, inheritPermission
    #
    # The idea is to check that all attributes on all sides of object are sychronized.
    # One part should be done automatically by the "memberOf" overlay of LDAP.
    # The other part is done by the the "permission_sync_to_user" function of the permission module

    from yunohost.utils.ldap import _get_ldap_interface, _ldap_path_extract
    ldap = _get_ldap_interface()

    user_search = ldap.search('ou=users,dc=yunohost,dc=org',
                              '(&(objectclass=person)(!(uid=root))(!(uid=nobody)))',
                              ['uid', 'memberOf', 'permission'])
    group_search = ldap.search('ou=groups,dc=yunohost,dc=org',
                               '(objectclass=groupOfNamesYnh)',
                               ['cn', 'member', 'memberUid', 'permission'])
    permission_search = ldap.search('ou=permission,dc=yunohost,dc=org',
                                    '(objectclass=permissionYnh)',
                                    ['cn', 'groupPermission', 'inheritPermission', 'memberUid'])

    user_map = {u['uid'][0]: u for u in user_search}
    group_map = {g['cn'][0]: g for g in group_search}
    permission_map = {p['cn'][0]: p for p in permission_search}

    for user in user_search:
        user_dn = 'uid=' + user['uid'][0] + ',ou=users,dc=yunohost,dc=org'
        group_list = [_ldap_path_extract(m, "cn") for m in user['memberOf']]
        permission_list = [_ldap_path_extract(m, "cn") for m in user.get('permission', [])]

        # This user's DN sould be found in all groups it is a member of
        for group in group_list:
            assert user_dn in group_map[group]['member']

        # This user's DN should be found in all perms it has access to
        for permission in permission_list:
            assert user_dn in permission_map[permission]['inheritPermission']

    for permission in permission_search:
        permission_dn = 'cn=' + permission['cn'][0] + ',ou=permission,dc=yunohost,dc=org'

        # inheritPermission uid's should match memberUids
        user_list = [_ldap_path_extract(m, "uid") for m in permission.get('inheritPermission', [])]
        assert set(user_list) == set(permission.get('memberUid', []))

        # This perm's DN should be found on all related users it is related to
        for user in user_list:
            assert permission_dn in user_map[user]['permission']

        # Same for groups : we should find the permission's DN for all related groups
        group_list = [_ldap_path_extract(m, "cn") for m in permission.get('groupPermission', [])]
        for group in group_list:
            assert permission_dn in group_map[group]['permission']

            # The list of user in the group should be a subset of all users related to the current permission
            users_in_group = [_ldap_path_extract(m, "uid") for m in group_map[group].get("member", [])]
            assert set(users_in_group) <= set(user_list)

    for group in group_search:
        group_dn = 'cn=' + group['cn'][0] + ',ou=groups,dc=yunohost,dc=org'

        user_list = [_ldap_path_extract(m, "uid") for m in group.get("member", [])]
        # For primary groups, we should find that :
        #    - len(user_list) is 1 (a primary group has only 1 member)
        #    - the group name should be an existing yunohost user
        #    - memberUid is empty (meaning no other member than the corresponding user)
        if group['cn'][0] in user_list:
            assert len(user_list) == 1
            assert group["cn"][0] in user_map
            assert group.get('memberUid', []) == []
        # Otherwise, user_list and memberUid should have the same content
        else:
            assert set(user_list) == set(group.get('memberUid', []))

        # For all users members, this group should be in the "memberOf" on the other side
        for user in user_list:
            assert group_dn in user_map[user]['memberOf']

        # For all the permissions of this group, the group should be among the "groupPermission" on the other side
        permission_list = [_ldap_path_extract(m, "cn") for m in group.get('permission', [])]
        for permission in permission_list:
            assert group_dn in permission_map[permission]['groupPermission']

            # And the list of user of this group (user_list) should be a subset of all allowed users for this perm...
            allowed_user_list = [_ldap_path_extract(m, "uid") for m in permission_map[permission].get('inheritPermission', [])]
            assert set(user_list) <= set(allowed_user_list)


def check_permission_for_apps():
    # We check that the for each installed apps we have at last the "main" permission
    # and we don't have any permission linked to no apps. The only exception who is not liked to an app
    # is mail, xmpp, and sftp

    app_perms = user_permission_list(ignore_system_perms=True)["permissions"].keys()

    # Keep only the prefix so that
    # ["foo.main", "foo.pwet", "bar.main"]
    # becomes
    # {"bar", "foo"}
    # and compare this to the list of installed apps ...

    app_perms_prefix = set(p.split(".")[0] for p in app_perms)

    assert set(_installed_apps()) == app_perms_prefix


def can_access_webpage(webpath, logged_as=None):

    webpath = webpath.rstrip("/")
    sso_url = "https://" + maindomain + "/yunohost/sso/"

    # Anonymous access
    if not logged_as:
        r = requests.get(webpath, verify=False)
    # Login as a user using dummy password
    else:
        with requests.Session() as session:
            session.post(sso_url,
                         data={"user": logged_as,
                               "password": dummy_password},
                         headers={"Referer": sso_url,
                                  "Content-Type": "application/x-www-form-urlencoded"},
                         verify=False)
            # We should have some cookies related to authentication now
            assert session.cookies
            r = session.get(webpath, verify=False)

    # If we can't access it, we got redirected to the SSO
    return not r.url.startswith(sso_url)


#
# List functions
#

def test_permission_list():
    res = user_permission_list(full=True)['permissions']

    assert "wiki.main" in res
    assert "blog.main" in res
    assert "mail.main" in res
    assert "xmpp.main" in res
    assert res['wiki.main']['allowed'] == ["all_users"]
    assert res['blog.main']['allowed'] == ["alice"]
    assert res['blog.api']['allowed'] == ["visitors"]
    assert set(res['wiki.main']['corresponding_users']) == set(["alice", "bob"])
    assert res['blog.main']['corresponding_users'] == ["alice"]
    assert res['blog.api']['corresponding_users'] == []
    assert res['wiki.main']['url'] == maindomain + "/wiki"
    assert res['blog.main']['url'] == maindomain + "/blog"
    assert res['blog.api']['url'] == None
    assert set(res['wiki.main']['additional_urls']) == {maindomain + '/wiki/whatever', maindomain + '/wiki/idontnow'}
    assert res['blog.main']['additional_urls'] == []
    assert res['blog.api']['additional_urls'] == []
    assert res['wiki.main']['protected'] == False
    assert res['blog.main']['protected'] == False
    assert res['blog.api']['protected'] == True
    assert res['wiki.main']['label'] == "Wiki"
    assert res['blog.main']['label'] == "Blog"
    assert res['blog.api']['label'] == "Blog (api)"
    assert res['wiki.main']['show_tile'] == True
    assert res['blog.main']['show_tile'] == False
    assert res['blog.api']['show_tile'] == False
    assert res['wiki.main']['auth_header'] == False
    assert res['blog.main']['auth_header'] == True
    assert res['blog.api']['auth_header'] == True

    res = user_permission_list(full=True, full_path=False)['permissions']
    assert res['wiki.main']['url'] == "/"
    assert res['blog.main']['url'] == "/"
    assert set(res['wiki.main']['additional_urls']) == {'/whatever', '/idontnow'}


#
# Create - Remove functions
#


def test_permission_create_main(mocker):
    with message(mocker, "permission_created", permission="site.main"):
        permission_create("site.main", allowed=["all_users"], protected=False)

    res = user_permission_list(full=True)['permissions']
    assert "site.main" in res
    assert res['site.main']['allowed'] == ["all_users"]
    assert set(res['site.main']['corresponding_users']) == set(["alice", "bob"])
    assert res['site.main']['protected'] == False


def test_permission_create_extra(mocker):
    with message(mocker, "permission_created", permission="site.test"):
        permission_create("site.test")

    res = user_permission_list(full=True)['permissions']
    assert "site.test" in res
    # all_users is only enabled by default on .main perms
    assert "all_users" not in res['site.test']['allowed']
    assert res['site.test']['corresponding_users'] == []
    assert res['site.test']['protected'] == False


def test_permission_create_with_specific_user():
    permission_create("site.test", allowed=["alice"])

    res = user_permission_list(full=True)['permissions']
    assert "site.test" in res
    assert res['site.test']['allowed'] == ["alice"]


def test_permission_create_with_tile_management(mocker):
    with message(mocker, "permission_created", permission="site.main"):
        _permission_create_with_dummy_app("site.main", allowed=["all_users"],
                                          label="The Site", show_tile=False,
                                          domain=maindomain, path='/site')

    res = user_permission_list(full=True)['permissions']
    assert "site.main" in res
    assert res['site.main']['label'] == "The Site"
    assert res['site.main']['show_tile'] == False

def test_permission_create_with_tile_management_with_main_default_value(mocker):
    with message(mocker, "permission_created", permission="site.main"):
        _permission_create_with_dummy_app("site.main", allowed=["all_users"], show_tile=True, url="/",
                                          domain=maindomain, path='/site')

    res = user_permission_list(full=True)['permissions']
    assert "site.main" in res
    assert res['site.main']['label'] == "Site"
    assert res['site.main']['show_tile'] == True

def test_permission_create_with_tile_management_with_not_main_default_value(mocker):
    with message(mocker, "permission_created", permission="site.api"):
        _permission_create_with_dummy_app("site.api", allowed=["all_users"], show_tile=True, url="/",
                                          domain=maindomain, path='/site')

    res = user_permission_list(full=True)['permissions']
    assert "site.api" in res
    assert res['site.api']['label'] == "Site (api)"
    assert res['site.api']['show_tile'] == True


def test_permission_create_with_urls_management_without_url(mocker):
    with message(mocker, "permission_created", permission="site.api"):
        _permission_create_with_dummy_app("site.api", allowed=["all_users"],
                                          domain=maindomain, path='/site')

    res = user_permission_list(full=True)['permissions']
    assert "site.api" in res
    assert res['site.api']['url'] == None
    assert res['site.api']['additional_urls'] == []
    assert res['site.api']['auth_header'] == True


def test_permission_create_with_urls_management_simple_domain(mocker):
    with message(mocker, "permission_created", permission="site.main"):
        _permission_create_with_dummy_app("site.main", allowed=["all_users"],
                                          url="/", additional_urls=['/whatever','/idontnow'], auth_header=False,
                                          domain=maindomain, path='/site')

    res = user_permission_list(full=True)['permissions']
    assert "site.main" in res
    assert res['site.main']['url'] == maindomain + "/site"
    assert set(res['site.main']['additional_urls']) == {maindomain + "/site/whatever", maindomain + "/site/idontnow"}
    assert res['site.main']['auth_header'] == False


@pytest.mark.other_domains(number=2)
def test_permission_create_with_urls_management_multiple_domain(mocker):
    with message(mocker, "permission_created", permission="site.main"):
        _permission_create_with_dummy_app("site.main", allowed=["all_users"],
                                          url=maindomain + "/site/something",
                                          additional_urls=[other_domains[0] + "/blabla",
                                                           other_domains[1] + "/ahh"],
                                          auth_header=True,
                                          domain=maindomain, path='/site')

    res = user_permission_list(full=True)['permissions']
    assert "site.main" in res
    assert res['site.main']['url'] == maindomain + "/site/something"
    assert set(res['site.main']['additional_urls']) == {other_domains[0] + "/blabla", other_domains[1] + "/ahh"}
    assert res['site.main']['auth_header'] == True


def test_permission_delete(mocker):
    with message(mocker, "permission_deleted", permission="wiki.main"):
        permission_delete("wiki.main", force=True)

    res = user_permission_list()['permissions']
    assert "wiki.main" not in res

    with message(mocker, "permission_deleted", permission="blog.api"):
        permission_delete("blog.api", force=False)

    res = user_permission_list()['permissions']
    assert "blog.api" not in res

#
# Error on create - remove function
#


def test_permission_create_already_existing(mocker):
    with raiseYunohostError(mocker, "permission_already_exist"):
        permission_create("wiki.main")


def test_permission_delete_doesnt_existing(mocker):
    with raiseYunohostError(mocker, "permission_not_found"):
        permission_delete("doesnt.exist", force=True)

    res = user_permission_list()['permissions']
    assert "wiki.main" in res
    assert "blog.main" in res
    assert "mail.main" in res
    assert "xmpp.main" in res


def test_permission_delete_main_without_force(mocker):
    with raiseYunohostError(mocker, "permission_cannot_remove_main"):
        permission_delete("blog.main")

    res = user_permission_list()['permissions']
    assert "blog.main" in res

#
# Update functions
#

# user side functions


def test_permission_add_group(mocker):
    with message(mocker, "permission_updated", permission="wiki.main"):
        user_permission_update("wiki.main", add="alice")

    res = user_permission_list(full=True)['permissions']
    assert set(res['wiki.main']['allowed']) == set(["all_users", "alice"])
    assert set(res['wiki.main']['corresponding_users']) == set(["alice", "bob"])


def test_permission_remove_group(mocker):
    with message(mocker, "permission_updated", permission="blog.main"):
        user_permission_update("blog.main", remove="alice")

    res = user_permission_list(full=True)['permissions']
    assert res['blog.main']['allowed'] == []
    assert res['blog.main']['corresponding_users'] == []


def test_permission_add_and_remove_group(mocker):
    with message(mocker, "permission_updated", permission="wiki.main"):
        user_permission_update("wiki.main", add="alice", remove="all_users")

    res = user_permission_list(full=True)['permissions']
    assert res['wiki.main']['allowed'] == ["alice"]
    assert res['wiki.main']['corresponding_users'] == ["alice"]


def test_permission_add_group_already_allowed(mocker):
    with message(mocker, "permission_already_allowed", permission="blog.main", group="alice"):
        user_permission_update("blog.main", add="alice")

    res = user_permission_list(full=True)['permissions']
    assert res['blog.main']['allowed'] == ["alice"]
    assert res['blog.main']['corresponding_users'] == ["alice"]


def test_permission_remove_group_already_not_allowed(mocker):
    with message(mocker, "permission_already_disallowed", permission="blog.main", group="bob"):
        user_permission_update("blog.main", remove="bob")

    res = user_permission_list(full=True)['permissions']
    assert res['blog.main']['allowed'] == ["alice"]
    assert res['blog.main']['corresponding_users'] == ["alice"]


def test_permission_reset(mocker):
    with message(mocker, "permission_updated", permission="blog.main"):
        user_permission_reset("blog.main")

    res = user_permission_list(full=True)['permissions']
    assert res['blog.main']['allowed'] == ["all_users"]
    assert set(res['blog.main']['corresponding_users']) == set(["alice", "bob"])


def test_permission_reset_idempotency():
    # Reset permission
    user_permission_reset("blog.main")
    user_permission_reset("blog.main")

    res = user_permission_list(full=True)['permissions']
    assert res['blog.main']['allowed'] == ["all_users"]
    assert set(res['blog.main']['corresponding_users']) == set(["alice", "bob"])


<<<<<<< HEAD
def test_permission_change_label(mocker):
    with message(mocker, "permission_updated", permission="wiki.main"):
        user_permission_update("wiki.main", label="New Wiki")

    res = user_permission_list(full=True)['permissions']
    assert res['wiki.main']['label'] == "New Wiki"


def test_permission_change_label_with_same_value(mocker):
    with message(mocker, "permission_updated", permission="wiki.main"):
        user_permission_update("wiki.main", label="Wiki")

    res = user_permission_list(full=True)['permissions']
    assert res['wiki.main']['label'] == "Wiki"


def test_permission_switch_show_tile(mocker):
    # Note that from the actionmap the value is passed as string, not as bool
    # Try with lowercase
    with message(mocker, "permission_updated", permission="wiki.main"):
        user_permission_update("wiki.main", show_tile="false")

    res = user_permission_list(full=True)['permissions']
    assert res['wiki.main']['show_tile'] == False

    # Try with uppercase
    with message(mocker, "permission_updated", permission="wiki.main"):
        user_permission_update("wiki.main", show_tile="TRUE")

    res = user_permission_list(full=True)['permissions']
    assert res['wiki.main']['show_tile'] == True


def test_permission_switch_show_tile_with_same_value(mocker):
    # Note that from the actionmap the value is passed as string, not as bool
    with message(mocker, "permission_updated", permission="wiki.main"):
        user_permission_update("wiki.main", show_tile="True")

    res = user_permission_list(full=True)['permissions']
    assert res['wiki.main']['show_tile'] == True


=======
>>>>>>> 8b98360f
#
# Error on update function
#


def test_permission_add_group_that_doesnt_exist(mocker):
    with raiseYunohostError(mocker, "group_unknown"):
        user_permission_update("blog.main", add="doesnt_exist")

    res = user_permission_list(full=True)['permissions']
    assert res['blog.main']['allowed'] == ["alice"]
    assert res['blog.main']['corresponding_users'] == ["alice"]


def test_permission_update_permission_that_doesnt_exist(mocker):
    with raiseYunohostError(mocker, "permission_not_found"):
        user_permission_update("doesnt.exist", add="alice")


def test_permission_protected_update(mocker):
    res = user_permission_list(full=True)['permissions']
    assert res['blog.api']['allowed'] == ["visitors"]

    with raiseYunohostError(mocker, "permission_protected"):
        user_permission_update("blog.api", remove="visitors")

    res = user_permission_list(full=True)['permissions']
    assert res['blog.api']['allowed'] == ["visitors"]

    user_permission_update("blog.api", remove="visitors", force=True)
    res = user_permission_list(full=True)['permissions']
    assert res['blog.api']['allowed'] == []

    with raiseYunohostError(mocker, "permission_protected"):
        user_permission_update("blog.api", add="visitors")

    res = user_permission_list(full=True)['permissions']
    assert res['blog.api']['allowed'] == []


# Permission url management


def test_permission_redefine_url():
    permission_url("blog.main", url="/pwet")

    res = user_permission_list(full=True, full_path=False)['permissions']
    assert res["blog.main"]["url"] == "/pwet"


def test_permission_remove_url():
    permission_url("blog.main", clear_urls=True)

    res = user_permission_list(full=True)['permissions']
    assert res["blog.main"]["url"] is None


def test_permission_main_url_regex():
    permission_url("blog.main", url="re:/[a-z]+reboy/.*")

    res = user_permission_list(full=True, full_path=False)['permissions']
    assert res["blog.main"]["url"] == "re:/[a-z]+reboy/.*"

    res = user_permission_list(full=True, full_path=True)['permissions']
    assert res["blog.main"]["url"] == "re:%s/blog/[a-z]+reboy/.*" % maindomain.replace('.', '\.')


def test_permission_main_url_bad_regex(mocker):
    with raiseYunohostError(mocker, "invalid_regex"):
        permission_url("blog.main", url="re:/[a-z]++reboy/.*")


@pytest.mark.other_domains(number=1)
def test_permission_add_additional_url():
    permission_url("wiki.main", add_url=[other_domains[0] + "/heyby", "/myhouse"])

    res = user_permission_list(full=True)['permissions']
    assert res['wiki.main']['url'] == maindomain + "/wiki"
    assert set(res['wiki.main']['additional_urls']) == {maindomain + '/wiki/whatever',
                                                        maindomain + '/wiki/idontnow',
                                                        other_domains[0] + "/heyby",
                                                        maindomain + '/wiki/myhouse'}


def test_permission_add_additional_regex():
    permission_url("blog.main", add_url=["re:/[a-z]+reboy/.*"])

    res = user_permission_list(full=True, full_path=False)['permissions']
    assert res["blog.main"]["additional_urls"] == ["re:/[a-z]+reboy/.*"]

    res = user_permission_list(full=True, full_path=True)['permissions']
    assert res["blog.main"]["additional_urls"] == ["re:%s/blog/[a-z]+reboy/.*" % maindomain.replace('.', '\.')]


def test_permission_add_additional_bad_regex(mocker):
    with raiseYunohostError(mocker, "invalid_regex"):
        permission_url("blog.main", add_url=["re:/[a-z]++reboy/.*"])


def test_permission_remove_additional_url():
    permission_url("wiki.main", remove_url=['/whatever'])

    res = user_permission_list(full=True)['permissions']
    assert res['wiki.main']['url'] == maindomain + "/wiki"
    assert res['wiki.main']['additional_urls'] == [maindomain + '/wiki/idontnow']


def test_permssion_add_additional_url_already_exist():
    permission_url("wiki.main", add_url=['/whatever', "/myhouse"])
    permission_url("wiki.main", add_url=['/whatever'])

    res = user_permission_list(full=True)['permissions']
    assert res['wiki.main']['url'] == maindomain + "/wiki"
    assert set(res['wiki.main']['additional_urls']) == {maindomain + '/wiki/whatever',
                                                        maindomain + '/wiki/idontnow',
                                                        maindomain + '/wiki/myhouse'}


def test_permission_remove_additional_url_dont_exist():
    permission_url("wiki.main", remove_url=['/shouldntexist', '/whatever'])
    permission_url("wiki.main", remove_url=['/shouldntexist'])

    res = user_permission_list(full=True)['permissions']
    assert res['wiki.main']['url'] == maindomain + "/wiki"
    assert res['wiki.main']['additional_urls'] == [maindomain + '/wiki/idontnow']


def test_permission_clear_additional_url():
    permission_url("wiki.main", clear_urls=True)

    res = user_permission_list(full=True)['permissions']
    assert res['wiki.main']['url'] == None
    assert res['wiki.main']['additional_urls'] == []


def test_permission_switch_auth_header():
    permission_url("wiki.main", auth_header=True)

    res = user_permission_list(full=True)['permissions']
    assert res['wiki.main']['auth_header'] == True

    permission_url("wiki.main", auth_header=False)

    res = user_permission_list(full=True)['permissions']
    assert res['wiki.main']['auth_header'] == False


def test_permission_switch_auth_header_with_same_value():
    permission_url("wiki.main", auth_header=False)

    res = user_permission_list(full=True)['permissions']
    assert res['wiki.main']['auth_header'] == False


# Permission protected

def test_permission_switch_protected():
    user_permission_update("wiki.main", protected=True)

    res = user_permission_list(full=True)['permissions']
    assert res['wiki.main']['protected'] == True

    user_permission_update("wiki.main", protected=False)

    res = user_permission_list(full=True)['permissions']
    assert res['wiki.main']['protected'] == False


def test_permission_switch_protected_with_same_value():
    user_permission_update("wiki.main", protected=False)

    res = user_permission_list(full=True)['permissions']
    assert res['wiki.main']['protected'] == False


# Test SSOWAT conf generation

def test_ssowat_conf():
    with open("/etc/ssowat/conf.json") as f:
        res = json.load(f)

    permissions = res['permissions']
    assert "wiki.main" in permissions
    assert "blog.main" in permissions
    assert "blog.api" in permissions

    assert set(permissions['wiki.main']['users']) == {'alice', 'bob'}
    assert permissions['blog.main']['users'] == ['alice']
    assert permissions['blog.api']['users'] == []

    assert permissions['wiki.main']['uris'][0] == maindomain + "/wiki"

    assert set(permissions['wiki.main']['uris']) == {maindomain + "/wiki",
                                                     maindomain + "/wiki/whatever",
                                                     maindomain + "/wiki/idontnow"}
    assert permissions['blog.main']['uris'] == [maindomain + "/blog"]
    assert permissions['blog.api']['uris'] == []

    assert permissions['wiki.main']['public'] == False
    assert permissions['blog.main']['public'] == False
    assert permissions['blog.api']['public'] == True

    assert permissions['wiki.main']['auth_header'] == False
    assert permissions['blog.main']['auth_header'] == True
    assert permissions['blog.api']['auth_header'] == True

    assert permissions['wiki.main']['label'] == "Wiki"
    assert permissions['blog.main']['label'] == "Blog"
    assert permissions['blog.api']['label'] == "Blog (api)"

    assert permissions['wiki.main']['show_tile'] == True
    assert permissions['blog.main']['show_tile'] == False
    assert permissions['blog.api']['show_tile'] == False


def test_ssowat_conf_show_tile_impossible():
    _permission_create_with_dummy_app(permission="site.main", auth_header=False,
                                      label="Site", show_tile=True,
                                      allowed=["all_users"], protected=False, sync_perm=False,
                                      domain=maindomain, path="/site")

    _permission_create_with_dummy_app(permission="web.main", url="re:/[a-z]{3}/bla", auth_header=False,
                                      label="Web", show_tile=True,
                                      allowed=["all_users"], protected=False, sync_perm=True,
                                      domain=maindomain, path="/web")

    with open("/etc/ssowat/conf.json") as f:
        res = json.load(f)

    permissions = res['permissions']

    assert permissions['site.main']['show_tile'] == False
    assert permissions['web.main']['show_tile'] == False


#
# Application interaction
#


@pytest.mark.other_domains(number=1)
def test_permission_app_install():
    app_install(os.path.join(get_test_apps_dir(), "permissions_app_ynh"),
                args="domain=%s&domain_2=%s&path=%s&is_public=0&admin=%s" % (maindomain, other_domains[0], "/urlpermissionapp", "alice"), force=True)

    res = user_permission_list(full=True, full_path=False)['permissions']
    assert "permissions_app.main" in res
    assert "permissions_app.admin" in res
    assert "permissions_app.dev" in res
    assert res['permissions_app.main']['url'] == "/"
    assert res['permissions_app.admin']['url'] == "/admin"
    assert res['permissions_app.dev']['url'] == "/dev"

    assert res['permissions_app.main']['allowed'] == ["all_users"]
    assert set(res['permissions_app.main']['corresponding_users']) == set(["alice", "bob"])

    assert res['permissions_app.admin']['allowed'] == ["alice"]
    assert res['permissions_app.admin']['corresponding_users'] == ["alice"]

    assert res['permissions_app.dev']['allowed'] == []
    assert set(res['permissions_app.dev']['corresponding_users']) == set()

    # Check that we get the right stuff in app_map, which is used to generate the ssowatconf
    assert maindomain + "/urlpermissionapp" in app_map(user="alice").keys()
    user_permission_update("permissions_app.main", remove="all_users", add="bob")
    assert maindomain + "/urlpermissionapp" not in app_map(user="alice").keys()
    assert maindomain + "/urlpermissionapp" in app_map(user="bob").keys()


@pytest.mark.other_domains(number=1)
def test_permission_app_remove():
    app_install(os.path.join(get_test_apps_dir(), "permissions_app_ynh"),
                args="domain=%s&domain_2=%s&path=%s&is_public=0&admin=%s" % (maindomain, other_domains[0], "/urlpermissionapp", "alice"), force=True)
    app_remove("permissions_app")

    # Check all permissions for this app got deleted
    res = user_permission_list(full=True)['permissions']
    assert not any(p.startswith("permissions_app.") for p in res.keys())


@pytest.mark.other_domains(number=1)
def test_permission_app_change_url():
    app_install(os.path.join(get_test_apps_dir(), "permissions_app_ynh"),
                args="domain=%s&domain_2=%s&path=%s&admin=%s" % (maindomain, other_domains[0], "/urlpermissionapp", "alice"), force=True)

    # FIXME : should rework this test to look for differences in the generated app map / app tiles ...
    res = user_permission_list(full=True, full_path=False)['permissions']
    assert res['permissions_app.main']['url'] == "/"
    assert res['permissions_app.admin']['url'] == "/admin"
    assert res['permissions_app.dev']['url'] == "/dev"

    app_change_url("permissions_app", maindomain, "/newchangeurl")

    res = user_permission_list(full=True, full_path=False)['permissions']
    assert res['permissions_app.main']['url'] == "/"
    assert res['permissions_app.admin']['url'] == "/admin"
    assert res['permissions_app.dev']['url'] == "/dev"


@pytest.mark.other_domains(number=1)
def test_permission_protection_management_by_helper():
    app_install("./tests/apps/permissions_app_ynh",
                args="domain=%s&domain_2=%s&path=%s&admin=%s" % (maindomain, other_domains[0], "/urlpermissionapp", "alice"), force=True)

    res = user_permission_list(full=True)['permissions']
    assert res['permissions_app.main']['protected'] == False
    assert res['permissions_app.admin']['protected'] == True
    assert res['permissions_app.dev']['protected'] == False

    app_upgrade(["permissions_app"], file="./tests/apps/permissions_app_ynh")

    res = user_permission_list(full=True)['permissions']
    assert res['permissions_app.main']['protected'] == False
    assert res['permissions_app.admin']['protected'] == False
    assert res['permissions_app.dev']['protected'] == True


@pytest.mark.other_domains(number=1)
def test_permission_app_propagation_on_ssowat():

    app_install(os.path.join(get_test_apps_dir(), "permissions_app_ynh"),
                args="domain=%s&domain_2=%s&path=%s&is_public=1&admin=%s" % (maindomain, other_domains[0], "/urlpermissionapp", "alice"), force=True)

    res = user_permission_list(full=True)['permissions']
    assert "visitors" in res['permissions_app.main']['allowed']
    assert "all_users" in res['permissions_app.main']['allowed']

    app_webroot = "https://%s/urlpermissionapp" % maindomain
    assert can_access_webpage(app_webroot, logged_as=None)
    assert can_access_webpage(app_webroot, logged_as="alice")

    user_permission_update("permissions_app.main", remove=["visitors", "all_users"], add="bob")
    res = user_permission_list(full=True)['permissions']

    assert not can_access_webpage(app_webroot, logged_as=None)
    assert not can_access_webpage(app_webroot, logged_as="alice")
    assert can_access_webpage(app_webroot, logged_as="bob")

    # Test admin access, as configured during install, only alice should be able to access it

    # alice gotta be allowed on the main permission to access the admin tho
    user_permission_update("permissions_app.main", remove="bob", add="all_users")

    assert not can_access_webpage(app_webroot + "/admin", logged_as=None)
    assert can_access_webpage(app_webroot + "/admin", logged_as="alice")
    assert not can_access_webpage(app_webroot + "/admin", logged_as="bob")


@pytest.mark.other_domains(number=1)
def test_permission_legacy_app_propagation_on_ssowat():

    app_install(os.path.join(get_test_apps_dir(), "legacy_app_ynh"),
                args="domain=%s&domain_2=%s&path=%s" % (maindomain, other_domains[0], "/legacy"), force=True)

    # App is configured as public by default using the legacy unprotected_uri mechanics
    # It should automatically be migrated during the install
    res = user_permission_list(full=True)['permissions']
    assert "visitors" in res['legacy_app.main']['allowed']
    assert "all_users" in res['legacy_app.main']['allowed']

    app_webroot = "https://%s/legacy" % maindomain

    assert can_access_webpage(app_webroot, logged_as=None)
    assert can_access_webpage(app_webroot, logged_as="alice")

    # Try to update the permission and check that permissions are still consistent
    user_permission_update("legacy_app.main", remove=["visitors", "all_users"], add="bob")

    assert not can_access_webpage(app_webroot, logged_as=None)
    assert not can_access_webpage(app_webroot, logged_as="alice")
    assert can_access_webpage(app_webroot, logged_as="bob")<|MERGE_RESOLUTION|>--- conflicted
+++ resolved
@@ -8,21 +8,12 @@
 
 from conftest import message, raiseYunohostError, get_test_apps_dir
 
-<<<<<<< HEAD
-from yunohost.app import app_install, app_upgrade, app_remove, app_change_url, app_list, app_map, _installed_apps, APPS_SETTING_PATH, _set_app_settings, _get_app_settings
-=======
-from yunohost.app import app_install, app_remove, app_change_url, app_map, _installed_apps
->>>>>>> 8b98360f
+from yunohost.app import app_install, app_upgrade, app_remove, app_change_url, app_map, _installed_apps, APPS_SETTING_PATH, _set_app_settings, _get_app_settings
 from yunohost.user import user_list, user_create, user_delete, \
     user_group_list, user_group_delete
 from yunohost.permission import user_permission_update, user_permission_list, user_permission_reset, \
-<<<<<<< HEAD
-                                permission_create, permission_delete, permission_url
+    permission_create, permission_delete, permission_url
 from yunohost.domain import _get_maindomain, domain_add, domain_remove, domain_list
-=======
-    permission_create, permission_delete, permission_url
-from yunohost.domain import _get_maindomain
->>>>>>> 8b98360f
 
 # Get main domain
 maindomain = ""
@@ -34,7 +25,6 @@
 
 prv_getaddrinfo = socket.getaddrinfo
 
-<<<<<<< HEAD
 def _permission_create_with_dummy_app(permission, allowed=None,
                                       url=None, additional_urls=None, auth_header=True,
                                       label=None, show_tile=False,
@@ -72,9 +62,7 @@
             if os.path.exists(app_setting_path):
                 shutil.rmtree(app_setting_path)
 
-=======
->>>>>>> 8b98360f
-
+                
 def clean_user_groups_permission():
     for u in user_list()['users']:
         user_delete(u)
@@ -107,12 +95,9 @@
     # Dirty patch of DNS resolution. Force the DNS to 127.0.0.1 address even if dnsmasq have the public address.
     # Mainly used for 'can_access_webpage' function
     dns_cache = {(maindomain, 443, 0, 1): [(2, 1, 6, '', ('127.0.0.1', 443))]}
-<<<<<<< HEAD
     for domain in other_domains:
         dns_cache[(domain, 443, 0, 1)] = [(2, 1, 6, '', ('127.0.0.1', 443))]
-=======
-
->>>>>>> 8b98360f
+
     def new_getaddrinfo(*args):
         try:
             return dns_cache[args]
@@ -122,9 +107,8 @@
             return res
     socket.getaddrinfo = new_getaddrinfo
 
-<<<<<<< HEAD
-    user_create("alice", "Alice", "White", "alice@" + maindomain, dummy_password)
-    user_create("bob", "Bob", "Snow", "bob@" + maindomain, dummy_password)
+    user_create("alice", "Alice", "White", maindomain, dummy_password)
+    user_create("bob", "Bob", "Snow", maindomain, dummy_password)
     _permission_create_with_dummy_app(permission="wiki.main", url="/", additional_urls=['/whatever','/idontnow'], auth_header=False,
                                       label="Wiki", show_tile=True,
                                       allowed=["all_users"], protected=False, sync_perm=False,
@@ -134,14 +118,6 @@
                                       protected=False, sync_perm=False,
                                       allowed=["alice"], domain=maindomain, path='/blog')
     _permission_create_with_dummy_app(permission="blog.api", allowed=["visitors"], protected=True, sync_perm=True)
-=======
-    user_create("alice", "Alice", "White", maindomain, dummy_password)
-    user_create("bob", "Bob", "Snow", maindomain, dummy_password)
-    permission_create("wiki.main", url="/", allowed=["all_users"] , sync_perm=False)
-    permission_create("blog.main", allowed=["all_users"], sync_perm=False)
-    user_permission_update("blog.main", remove="all_users", add="alice")
->>>>>>> 8b98360f
-
 
 def teardown_function(function):
     clean_user_groups_permission()
@@ -573,7 +549,6 @@
     assert set(res['blog.main']['corresponding_users']) == set(["alice", "bob"])
 
 
-<<<<<<< HEAD
 def test_permission_change_label(mocker):
     with message(mocker, "permission_updated", permission="wiki.main"):
         user_permission_update("wiki.main", label="New Wiki")
@@ -616,8 +591,6 @@
     assert res['wiki.main']['show_tile'] == True
 
 
-=======
->>>>>>> 8b98360f
 #
 # Error on update function
 #
