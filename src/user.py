# -*- coding: utf-8 -*-

""" License

    Copyright (C) 2014 YUNOHOST.ORG

    This program is free software; you can redistribute it and/or modify
    it under the terms of the GNU Affero General Public License as published
    by the Free Software Foundation, either version 3 of the License, or
    (at your option) any later version.

    This program is distributed in the hope that it will be useful,
    but WITHOUT ANY WARRANTY; without even the implied warranty of
    MERCHANTABILITY or FITNESS FOR A PARTICULAR PURPOSE.  See the
    GNU Affero General Public License for more details.

    You should have received a copy of the GNU Affero General Public License
    along with this program; if not, see http://www.gnu.org/licenses

"""

""" yunohost_user.py

    Manage users
"""
import os
import re
import pwd
import grp
import crypt
import random
import string
import subprocess
import copy

from moulinette import Moulinette, m18n
from moulinette.utils.log import getActionLogger
from moulinette.utils.process import check_output

from yunohost.utils.error import YunohostError, YunohostValidationError
from yunohost.service import service_status
from yunohost.log import is_unit_operation

logger = getActionLogger("yunohost.user")

FIELDS_FOR_IMPORT = {
    "username": r"^[a-z0-9_]+$",
    "firstname": r"^([^\W\d_]{1,30}[ ,.\'-]{0,3})+$",
    "lastname": r"^([^\W\d_]{1,30}[ ,.\'-]{0,3})+$",
    "password": r"^|(.{3,})$",
    "mail": r"^([\w.-]+@([^\W_A-Z]+([-]*[^\W_A-Z]+)*\.)+((xn--)?[^\W_]{2,}))$",
    "mail-alias": r"^|([\w.-]+@([^\W_A-Z]+([-]*[^\W_A-Z]+)*\.)+((xn--)?[^\W_]{2,}),?)+$",
    "mail-forward": r"^|([\w\+.-]+@([^\W_A-Z]+([-]*[^\W_A-Z]+)*\.)+((xn--)?[^\W_]{2,}),?)+$",
    "mailbox-quota": r"^(\d+[bkMGT])|0|$",
    "groups": r"^|([a-z0-9_]+(,?[a-z0-9_]+)*)$",
}

ADMIN_ALIASES = ["root@", "admin@", "webmaster@", "postmaster@", "abuse@"]


def user_list(fields=None):

    from yunohost.utils.ldap import _get_ldap_interface

    ldap_attrs = {
        "username": "uid",
        "password": "",  # We can't request password in ldap
        "fullname": "cn",
        "firstname": "givenName",
        "lastname": "sn",
        "mail": "mail",
        "mail-alias": "mail",
        "mail-forward": "maildrop",
        "mailbox-quota": "mailuserquota",
        "groups": "memberOf",
        "shell": "loginShell",
        "home-path": "homeDirectory",
    }

    def display_default(values, _):
        return values[0] if len(values) == 1 else values

    display = {
        "password": lambda values, user: "",
        "mail": lambda values, user: display_default(values[:1], user),
        "mail-alias": lambda values, _: values[1:],
        "mail-forward": lambda values, user: [
            forward for forward in values if forward != user["uid"][0]
        ],
        "groups": lambda values, user: [
            group[3:].split(",")[0]
            for group in values
            if not group.startswith("cn=all_users,")
            and not group.startswith("cn=" + user["uid"][0] + ",")
        ],
        "shell": lambda values, _: len(values) > 0
        and values[0].strip() == "/bin/false",
    }

    attrs = {"uid"}
    users = {}

    if not fields:
        fields = ["username", "fullname", "mail", "mailbox-quota"]

    for field in fields:
        if field in ldap_attrs:
            attrs.add(ldap_attrs[field])
        else:
            raise YunohostError("field_invalid", field)

    ldap = _get_ldap_interface()
    result = ldap.search(
        "ou=users",
        "(&(objectclass=person)(!(uid=root))(!(uid=nobody)))",
        attrs,
    )

    for user in result:
        entry = {}
        for field in fields:
            values = []
            if ldap_attrs[field] in user:
                values = user[ldap_attrs[field]]
            entry[field] = display.get(field, display_default)(values, user)

        users[user["uid"][0]] = entry

    return {"users": users}


@is_unit_operation([("username", "user")])
def user_create(
    operation_logger,
    username,
    firstname,
    lastname,
    domain,
    password,
    mailbox_quota="0",
    admin=False,
    from_import=False,
):

    from yunohost.domain import domain_list, _get_maindomain, _assert_domain_exists
    from yunohost.hook import hook_callback
    from yunohost.utils.password import assert_password_is_strong_enough
    from yunohost.utils.ldap import _get_ldap_interface

    # UNIX seems to not like password longer than 127 chars ...
    # e.g. SSH login gets broken (or even 'su admin' when entering the password)
    if len(password) >= 127:
        raise YunohostValidationError("password_too_long")

    # Ensure sufficiently complex password
    assert_password_is_strong_enough("admin" if admin else "user", password)

    # Validate domain used for email address/xmpp account
    if domain is None:
        if Moulinette.interface.type == "api":
            raise YunohostValidationError(
                "Invalid usage, you should specify a domain argument"
            )
        else:
            # On affiche les differents domaines possibles
            Moulinette.display(m18n.n("domains_available"))
            for domain in domain_list()["domains"]:
                Moulinette.display(f"- {domain}")

            maindomain = _get_maindomain()
            domain = Moulinette.prompt(
                m18n.n("ask_user_domain") + " (default: %s)" % maindomain
            )
            if not domain:
                domain = maindomain

    # Check that the domain exists
    _assert_domain_exists(domain)

    mail = username + "@" + domain
    ldap = _get_ldap_interface()

    if username in user_list()["users"]:
        raise YunohostValidationError("user_already_exists", user=username)

    # Validate uniqueness of username and mail in LDAP
    try:
        ldap.validate_uniqueness({"uid": username, "mail": mail, "cn": username})
    except Exception as e:
        raise YunohostValidationError("user_creation_failed", user=username, error=e)

    # Validate uniqueness of username in system users
    all_existing_usernames = {x.pw_name for x in pwd.getpwall()}
    if username in all_existing_usernames:
        raise YunohostValidationError("system_username_exists")

    main_domain = _get_maindomain()
    # FIXME: should forbit root@any.domain, not just main domain?
    admin_aliases = [alias + main_domain for alias in ADMIN_ALIASES]

    if mail in admin_aliases:
        raise YunohostValidationError("mail_unavailable")

    if not from_import:
        operation_logger.start()

    # Get random UID/GID
    all_uid = {str(x.pw_uid) for x in pwd.getpwall()}
    all_gid = {str(x.gr_gid) for x in grp.getgrall()}

    uid_guid_found = False
    while not uid_guid_found:
        # LXC uid number is limited to 65536 by default
        uid = str(random.randint(1001, 65000))
        uid_guid_found = uid not in all_uid and uid not in all_gid

    # Adapt values for LDAP
    fullname = f"{firstname} {lastname}"

    attr_dict = {
        "objectClass": [
            "mailAccount",
            "inetOrgPerson",
            "posixAccount",
            "userPermissionYnh",
        ],
        "givenName": [firstname],
        "sn": [lastname],
        "displayName": [fullname],
        "cn": [fullname],
        "uid": [username],
        "mail": mail,  # NOTE: this one seems to be already a list
        "maildrop": [username],
        "mailuserquota": [mailbox_quota],
        "userPassword": [_hash_user_password(password)],
        "gidNumber": [uid],
        "uidNumber": [uid],
        "homeDirectory": ["/home/" + username],
        "loginShell": ["/bin/bash"],
    }

<<<<<<< HEAD
=======
    # If it is the first user, add some aliases
    if not ldap.search(base="ou=users", filter="uid=*"):
        attr_dict["mail"] = [attr_dict["mail"]] + aliases

>>>>>>> ea6500eb
    try:
        ldap.add("uid=%s,ou=users" % username, attr_dict)
    except Exception as e:
        raise YunohostError("user_creation_failed", user=username, error=e)

    # Invalidate passwd and group to take user and group creation into account
    subprocess.call(["nscd", "-i", "passwd"])
    subprocess.call(["nscd", "-i", "group"])

    try:
        # Attempt to create user home folder
        subprocess.check_call(["mkhomedir_helper", username])
    except subprocess.CalledProcessError:
        home = f"/home/{username}"
        if not os.path.isdir(home):
            logger.warning(m18n.n("user_home_creation_failed", home=home), exc_info=1)

    try:
        subprocess.check_call(
            ["setfacl", "-m", "g:all_users:---", "/home/%s" % username]
        )
    except subprocess.CalledProcessError:
        logger.warning("Failed to protect /home/%s" % username, exc_info=1)

    # Create group for user and add to group 'all_users'
    user_group_create(groupname=username, gid=uid, primary_group=True, sync_perm=False)
    user_group_update(groupname="all_users", add=username, force=True, sync_perm=True)
    if admin:
        user_group_update(groupname="admins", add=username, sync_perm=True)

    # Trigger post_user_create hooks
    env_dict = {
        "YNH_USER_USERNAME": username,
        "YNH_USER_MAIL": mail,
        "YNH_USER_PASSWORD": password,
        "YNH_USER_FIRSTNAME": firstname,
        "YNH_USER_LASTNAME": lastname,
    }

    hook_callback("post_user_create", args=[username, mail], env=env_dict)

    # TODO: Send a welcome mail to user
    if not from_import:
        logger.success(m18n.n("user_created"))

    return {"fullname": fullname, "username": username, "mail": mail}


@is_unit_operation([("username", "user")])
def user_delete(operation_logger, username, purge=False, from_import=False):
    """
    Delete user

    Keyword argument:
        username -- Username to delete
        purge

    """
    from yunohost.hook import hook_callback
    from yunohost.utils.ldap import _get_ldap_interface

    if username not in user_list()["users"]:
        raise YunohostValidationError("user_unknown", user=username)

    if not from_import:
        operation_logger.start()

    user_group_update("all_users", remove=username, force=True, sync_perm=False)
    for group, infos in user_group_list()["groups"].items():
        if group == "all_users":
            continue
        # If the user is in this group (and it's not the primary group),
        # remove the member from the group
        if username != group and username in infos["members"]:
            user_group_update(group, remove=username, sync_perm=False)

    # Delete primary group if it exists (why wouldnt it exists ?  because some
    # epic bug happened somewhere else and only a partial removal was
    # performed...)
    if username in user_group_list()["groups"].keys():
        user_group_delete(username, force=True, sync_perm=True)

    ldap = _get_ldap_interface()
    try:
        ldap.remove("uid=%s,ou=users" % username)
    except Exception as e:
        raise YunohostError("user_deletion_failed", user=username, error=e)

    # Invalidate passwd to take user deletion into account
    subprocess.call(["nscd", "-i", "passwd"])

    if purge:
        subprocess.call(["rm", "-rf", f"/home/{username}"])
        subprocess.call(["rm", "-rf", f"/var/mail/{username}"])

    hook_callback("post_user_delete", args=[username, purge])

    if not from_import:
        logger.success(m18n.n("user_deleted"))


@is_unit_operation([("username", "user")], exclude=["change_password"])
def user_update(
    operation_logger,
    username,
    firstname=None,
    lastname=None,
    mail=None,
    change_password=None,
    add_mailforward=None,
    remove_mailforward=None,
    add_mailalias=None,
    remove_mailalias=None,
    mailbox_quota=None,
    from_import=False,
):
    """
    Update user informations

    Keyword argument:
        lastname
        mail
        firstname
        add_mailalias -- Mail aliases to add
        remove_mailforward -- Mailforward addresses to remove
        username -- Username of user to update
        add_mailforward -- Mailforward addresses to add
        change_password -- New password to set
        remove_mailalias -- Mail aliases to remove

    """
    from yunohost.domain import domain_list, _get_maindomain
    from yunohost.app import app_ssowatconf
    from yunohost.utils.password import assert_password_is_strong_enough
    from yunohost.utils.ldap import _get_ldap_interface
    from yunohost.hook import hook_callback

    domains = domain_list()["domains"]

    # Populate user informations
    ldap = _get_ldap_interface()
    attrs_to_fetch = ["givenName", "sn", "mail", "maildrop"]
    result = ldap.search(
        base="ou=users",
        filter="uid=" + username,
        attrs=attrs_to_fetch,
    )
    if not result:
        raise YunohostValidationError("user_unknown", user=username)
    user = result[0]
    env_dict = {"YNH_USER_USERNAME": username}

    # Get modifications from arguments
    new_attr_dict = {}
    if firstname:
        new_attr_dict["givenName"] = [firstname]  # TODO: Validate
        new_attr_dict["cn"] = new_attr_dict["displayName"] = [
            firstname + " " + user["sn"][0]
        ]
        env_dict["YNH_USER_FIRSTNAME"] = firstname

    if lastname:
        new_attr_dict["sn"] = [lastname]  # TODO: Validate
        new_attr_dict["cn"] = new_attr_dict["displayName"] = [
            user["givenName"][0] + " " + lastname
        ]
        env_dict["YNH_USER_LASTNAME"] = lastname

    if lastname and firstname:
        new_attr_dict["cn"] = new_attr_dict["displayName"] = [
            firstname + " " + lastname
        ]

    # change_password is None if user_update is not called to change the password
    if change_password is not None and change_password != "":
        # when in the cli interface if the option to change the password is called
        # without a specified value, change_password will be set to the const 0.
        # In this case we prompt for the new password.
        if Moulinette.interface.type == "cli" and not change_password:
            change_password = Moulinette.prompt(
                m18n.n("ask_password"), is_password=True, confirm=True
            )

        # UNIX seems to not like password longer than 127 chars ...
        # e.g. SSH login gets broken (or even 'su admin' when entering the password)
        if len(change_password) >= 127:
            raise YunohostValidationError("password_too_long")

        # Ensure sufficiently complex password
        assert_password_is_strong_enough("user", change_password)

        new_attr_dict["userPassword"] = [_hash_user_password(change_password)]
        env_dict["YNH_USER_PASSWORD"] = change_password

    if mail:
        main_domain = _get_maindomain()

        # If the requested mail address is already as main address or as an alias by this user
        if mail in user["mail"]:
            user["mail"].remove(mail)
        # Othewise, check that this mail address is not already used by this user
        else:
            try:
                ldap.validate_uniqueness({"mail": mail})
            except Exception as e:
                raise YunohostError("user_update_failed", user=username, error=e)
        if mail[mail.find("@") + 1 :] not in domains:
            raise YunohostError(
                "mail_domain_unknown", domain=mail[mail.find("@") + 1 :]
            )

        # FIXME: should also forbid root@any.domain and not just the main domain
        aliases = [alias + main_domain for alias in ADMIN_ALIASES]
        if mail in aliases:
            raise YunohostValidationError("mail_unavailable")

        new_attr_dict["mail"] = [mail] + user["mail"][1:]

    if add_mailalias:
        if not isinstance(add_mailalias, list):
            add_mailalias = [add_mailalias]
        for mail in add_mailalias:
            # (c.f. similar stuff as before)
            if mail in user["mail"]:
                user["mail"].remove(mail)
            else:
                try:
                    ldap.validate_uniqueness({"mail": mail})
                except Exception as e:
                    raise YunohostError("user_update_failed", user=username, error=e)
            if mail[mail.find("@") + 1 :] not in domains:
                raise YunohostError(
                    "mail_domain_unknown", domain=mail[mail.find("@") + 1 :]
                )
            user["mail"].append(mail)
        new_attr_dict["mail"] = user["mail"]

    if remove_mailalias:
        if not isinstance(remove_mailalias, list):
            remove_mailalias = [remove_mailalias]
        for mail in remove_mailalias:
            if len(user["mail"]) > 1 and mail in user["mail"][1:]:
                user["mail"].remove(mail)
            else:
                raise YunohostValidationError("mail_alias_remove_failed", mail=mail)
        new_attr_dict["mail"] = user["mail"]

    if "mail" in new_attr_dict:
        env_dict["YNH_USER_MAILS"] = ",".join(new_attr_dict["mail"])

    if add_mailforward:
        if not isinstance(add_mailforward, list):
            add_mailforward = [add_mailforward]
        for mail in add_mailforward:
            if mail in user["maildrop"][1:]:
                continue
            user["maildrop"].append(mail)
        new_attr_dict["maildrop"] = user["maildrop"]

    if remove_mailforward:
        if not isinstance(remove_mailforward, list):
            remove_mailforward = [remove_mailforward]
        for mail in remove_mailforward:
            if len(user["maildrop"]) > 1 and mail in user["maildrop"][1:]:
                user["maildrop"].remove(mail)
            else:
                raise YunohostValidationError("mail_forward_remove_failed", mail=mail)
        new_attr_dict["maildrop"] = user["maildrop"]

    if "maildrop" in new_attr_dict:
        env_dict["YNH_USER_MAILFORWARDS"] = ",".join(new_attr_dict["maildrop"])

    if mailbox_quota is not None:
        new_attr_dict["mailuserquota"] = [mailbox_quota]
        env_dict["YNH_USER_MAILQUOTA"] = mailbox_quota

    if not from_import:
        operation_logger.start()

    try:
        ldap.update("uid=%s,ou=users" % username, new_attr_dict)
    except Exception as e:
        raise YunohostError("user_update_failed", user=username, error=e)

    # Trigger post_user_update hooks
    hook_callback("post_user_update", env=env_dict)

    if not from_import:
        app_ssowatconf()
        logger.success(m18n.n("user_updated"))
        return user_info(username)


def user_info(username):
    """
    Get user informations

    Keyword argument:
        username -- Username or mail to get informations

    """
    from yunohost.utils.ldap import _get_ldap_interface

    ldap = _get_ldap_interface()

    user_attrs = ["cn", "mail", "uid", "maildrop", "givenName", "sn", "mailuserquota"]

    if len(username.split("@")) == 2:
        filter = "mail=" + username
    else:
        filter = "uid=" + username

    result = ldap.search("ou=users", filter, user_attrs)

    if result:
        user = result[0]
    else:
        raise YunohostValidationError("user_unknown", user=username)

    result_dict = {
        "username": user["uid"][0],
        "fullname": user["cn"][0],
        "firstname": user["givenName"][0],
        "lastname": user["sn"][0],
        "mail": user["mail"][0],
        "mail-aliases": [],
        "mail-forward": [],
    }

    if len(user["mail"]) > 1:
        result_dict["mail-aliases"] = user["mail"][1:]

    if len(user["maildrop"]) > 1:
        result_dict["mail-forward"] = user["maildrop"][1:]

    if "mailuserquota" in user:
        userquota = user["mailuserquota"][0]

        if isinstance(userquota, int):
            userquota = str(userquota)

        # Test if userquota is '0' or '0M' ( quota pattern is ^(\d+[bkMGT])|0$ )
        is_limited = not re.match("0[bkMGT]?", userquota)
        storage_use = "?"

        if service_status("dovecot")["status"] != "running":
            logger.warning(m18n.n("mailbox_used_space_dovecot_down"))
        elif username not in user_permission_info("mail.main")["corresponding_users"]:
            logger.warning(m18n.n("mailbox_disabled", user=username))
        else:
            try:
                cmd = "doveadm -f flow quota get -u %s" % user["uid"][0]
                cmd_result = check_output(cmd)
            except Exception as e:
                cmd_result = ""
                logger.warning("Failed to fetch quota info ... : %s " % str(e))

            # Exemple of return value for cmd:
            # """Quota name=User quota Type=STORAGE Value=0 Limit=- %=0
            # Quota name=User quota Type=MESSAGE Value=0 Limit=- %=0"""
            has_value = re.search(r"Value=(\d+)", cmd_result)

            if has_value:
                storage_use = int(has_value.group(1))
                storage_use = _convertSize(storage_use)

                if is_limited:
                    has_percent = re.search(r"%=(\d+)", cmd_result)

                    if has_percent:
                        percentage = int(has_percent.group(1))
                        storage_use += " (%s%%)" % percentage

        result_dict["mailbox-quota"] = {
            "limit": userquota if is_limited else m18n.n("unlimit"),
            "use": storage_use,
        }

    return result_dict


def user_export():
    """
    Export users into CSV

    Keyword argument:
        csv -- CSV file with columns username;firstname;lastname;password;mailbox-quota;mail;mail-alias;mail-forward;groups

    """
    import csv  # CSV are needed only in this function
    from io import StringIO

    with StringIO() as csv_io:
        writer = csv.DictWriter(
            csv_io, list(FIELDS_FOR_IMPORT.keys()), delimiter=";", quotechar='"'
        )
        writer.writeheader()
        users = user_list(list(FIELDS_FOR_IMPORT.keys()))["users"]
        for username, user in users.items():
            user["mail-alias"] = ",".join(user["mail-alias"])
            user["mail-forward"] = ",".join(user["mail-forward"])
            user["groups"] = ",".join(user["groups"])
            writer.writerow(user)

        body = csv_io.getvalue().rstrip()
    if Moulinette.interface.type == "api":
        # We return a raw bottle HTTPresponse (instead of serializable data like
        # list/dict, ...), which is gonna be picked and used directly by moulinette
        from bottle import HTTPResponse

        response = HTTPResponse(
            body=body,
            headers={
                "Content-Disposition": "attachment; filename=users.csv",
                "Content-Type": "text/csv",
            },
        )
        return response
    else:
        return body


@is_unit_operation()
def user_import(operation_logger, csvfile, update=False, delete=False):
    """
    Import users from CSV

    Keyword argument:
        csvfile -- CSV file with columns username;firstname;lastname;password;mailbox_quota;mail;alias;forward;groups

    """

    import csv  # CSV are needed only in this function
    from moulinette.utils.text import random_ascii
    from yunohost.permission import permission_sync_to_user
    from yunohost.app import app_ssowatconf
    from yunohost.domain import domain_list

    # Pre-validate data and prepare what should be done
    actions = {"created": [], "updated": [], "deleted": []}
    is_well_formatted = True

    def to_list(str_list):
        L = str_list.split(",") if str_list else []
        L = [element.strip() for element in L]
        return L

    existing_users = user_list()["users"]
    existing_groups = user_group_list()["groups"]
    existing_domains = domain_list()["domains"]

    reader = csv.DictReader(csvfile, delimiter=";", quotechar='"')
    users_in_csv = []

    missing_columns = [
        key for key in FIELDS_FOR_IMPORT.keys() if key not in reader.fieldnames
    ]
    if missing_columns:
        raise YunohostValidationError(
            "user_import_missing_columns", columns=", ".join(missing_columns)
        )

    for user in reader:

        # Validate column values against regexes
        format_errors = [
            f"{key}: '{user[key]}' doesn't match the expected format"
            for key, validator in FIELDS_FOR_IMPORT.items()
            if user[key] is None or not re.match(validator, user[key])
        ]

        # Check for duplicated username lines
        if user["username"] in users_in_csv:
            format_errors.append(f"username '{user['username']}' duplicated")
        users_in_csv.append(user["username"])

        # Validate that groups exist
        user["groups"] = to_list(user["groups"])
        unknown_groups = [g for g in user["groups"] if g not in existing_groups]
        if unknown_groups:
            format_errors.append(
                f"username '{user['username']}': unknown groups %s"
                % ", ".join(unknown_groups)
            )

        # Validate that domains exist
        user["mail-alias"] = to_list(user["mail-alias"])
        user["mail-forward"] = to_list(user["mail-forward"])
        user["domain"] = user["mail"].split("@")[1]

        unknown_domains = []
        if user["domain"] not in existing_domains:
            unknown_domains.append(user["domain"])

        unknown_domains += [
            mail.split("@", 1)[1]
            for mail in user["mail-alias"]
            if mail.split("@", 1)[1] not in existing_domains
        ]
        unknown_domains = set(unknown_domains)

        if unknown_domains:
            format_errors.append(
                f"username '{user['username']}': unknown domains %s"
                % ", ".join(unknown_domains)
            )

        if format_errors:
            logger.error(
                m18n.n(
                    "user_import_bad_line",
                    line=reader.line_num,
                    details=", ".join(format_errors),
                )
            )
            is_well_formatted = False
            continue

        # Choose what to do with this line and prepare data
        user["mailbox-quota"] = user["mailbox-quota"] or "0"

        # User creation
        if user["username"] not in existing_users:
            # Generate password if not exists
            # This could be used when reset password will be merged
            if not user["password"]:
                user["password"] = random_ascii(70)
            actions["created"].append(user)
        # User update
        elif update:
            actions["updated"].append(user)

    if delete:
        actions["deleted"] = [
            user for user in existing_users if user not in users_in_csv
        ]

    if delete and not users_in_csv:
        logger.error(
            "You used the delete option with an empty csv file ... You probably did not really mean to do that, did you !?"
        )
        is_well_formatted = False

    if not is_well_formatted:
        raise YunohostValidationError("user_import_bad_file")

    total = len(actions["created"] + actions["updated"] + actions["deleted"])

    if total == 0:
        logger.info(m18n.n("user_import_nothing_to_do"))
        return

    # Apply creation, update and deletion operation
    result = {"created": 0, "updated": 0, "deleted": 0, "errors": 0}

    def progress(info=""):
        progress.nb += 1
        width = 20
        bar = int(progress.nb * width / total)
        bar = "[" + "#" * bar + "." * (width - bar) + "]"
        if info:
            bar += " > " + info
        if progress.old == bar:
            return
        progress.old = bar
        logger.info(bar)

    progress.nb = 0
    progress.old = ""

    def on_failure(user, exception):
        result["errors"] += 1
        logger.error(user + ": " + str(exception))

    def update(new_infos, old_infos=False):
        remove_alias = None
        remove_forward = None
        remove_groups = []
        add_groups = new_infos["groups"]
        if old_infos:
            new_infos["mail"] = (
                None if old_infos["mail"] == new_infos["mail"] else new_infos["mail"]
            )
            remove_alias = list(
                set(old_infos["mail-alias"]) - set(new_infos["mail-alias"])
            )
            remove_forward = list(
                set(old_infos["mail-forward"]) - set(new_infos["mail-forward"])
            )
            new_infos["mail-alias"] = list(
                set(new_infos["mail-alias"]) - set(old_infos["mail-alias"])
            )
            new_infos["mail-forward"] = list(
                set(new_infos["mail-forward"]) - set(old_infos["mail-forward"])
            )

            remove_groups = list(set(old_infos["groups"]) - set(new_infos["groups"]))
            add_groups = list(set(new_infos["groups"]) - set(old_infos["groups"]))

            for group, infos in existing_groups.items():
                # Loop only on groups in 'remove_groups'
                # Ignore 'all_users' and primary group
                if (
                    group in ["all_users", new_infos["username"]]
                    or group not in remove_groups
                ):
                    continue
                # If the user is in this group (and it's not the primary group),
                # remove the member from the group
                if new_infos["username"] in infos["members"]:
                    user_group_update(
                        group,
                        remove=new_infos["username"],
                        sync_perm=False,
                        from_import=True,
                    )

        user_update(
            new_infos["username"],
            new_infos["firstname"],
            new_infos["lastname"],
            new_infos["mail"],
            new_infos["password"],
            mailbox_quota=new_infos["mailbox-quota"],
            mail=new_infos["mail"],
            add_mailalias=new_infos["mail-alias"],
            remove_mailalias=remove_alias,
            remove_mailforward=remove_forward,
            add_mailforward=new_infos["mail-forward"],
            from_import=True,
        )

        for group in add_groups:
            if group in ["all_users", new_infos["username"]]:
                continue
            user_group_update(
                group, add=new_infos["username"], sync_perm=False, from_import=True
            )

    users = user_list(list(FIELDS_FOR_IMPORT.keys()))["users"]
    operation_logger.start()
    # We do delete and update before to avoid mail uniqueness issues
    for user in actions["deleted"]:
        try:
            user_delete(user, purge=True, from_import=True)
            result["deleted"] += 1
        except YunohostError as e:
            on_failure(user, e)
        progress(f"Deleting {user}")

    for user in actions["updated"]:
        try:
            update(user, users[user["username"]])
            result["updated"] += 1
        except YunohostError as e:
            on_failure(user["username"], e)
        progress(f"Updating {user['username']}")

    for user in actions["created"]:
        try:
            user_create(
                user["username"],
                user["firstname"],
                user["lastname"],
                user["domain"],
                user["password"],
                user["mailbox-quota"],
                from_import=True,
            )
            update(user)
            result["created"] += 1
        except YunohostError as e:
            on_failure(user["username"], e)
        progress(f"Creating {user['username']}")

    permission_sync_to_user()
    app_ssowatconf()

    if result["errors"]:
        msg = m18n.n("user_import_partial_failed")
        if result["created"] + result["updated"] + result["deleted"] == 0:
            msg = m18n.n("user_import_failed")
        logger.error(msg)
        operation_logger.error(msg)
    else:
        logger.success(m18n.n("user_import_success"))
        operation_logger.success()
    return result


#
# Group subcategory
#
def user_group_list(short=False, full=False, include_primary_groups=True):
    """
    List users

    Keyword argument:
        short -- Only list the name of the groups without any additional info
        full -- List all the info available for each groups
        include_primary_groups -- Include groups corresponding to users (which should always only contains this user)
                                  This option is set to false by default in the action map because we don't want to have
                                  these displayed when the user runs `yunohost user group list`, but internally we do want
                                  to list them when called from other functions
    """

    # Fetch relevant informations

    from yunohost.utils.ldap import _get_ldap_interface, _ldap_path_extract

    ldap = _get_ldap_interface()
    groups_infos = ldap.search(
        "ou=groups",
        "(objectclass=groupOfNamesYnh)",
        ["cn", "member", "permission"],
    )

    # Parse / organize information to be outputed

    users = user_list()["users"]
    groups = {}
    for infos in groups_infos:

        name = infos["cn"][0]

        if not include_primary_groups and name in users:
            continue

        groups[name] = {}

        groups[name]["members"] = [
            _ldap_path_extract(p, "uid") for p in infos.get("member", [])
        ]

        if full:
            groups[name]["permissions"] = [
                _ldap_path_extract(p, "cn") for p in infos.get("permission", [])
            ]

    if short:
        groups = list(groups.keys())

    return {"groups": groups}


@is_unit_operation([("groupname", "group")])
def user_group_create(
    operation_logger, groupname, gid=None, primary_group=False, sync_perm=True
):
    """
    Create group

    Keyword argument:
        groupname -- Must be unique

    """
    from yunohost.permission import permission_sync_to_user
    from yunohost.utils.ldap import _get_ldap_interface

    ldap = _get_ldap_interface()

    # Validate uniqueness of groupname in LDAP
    conflict = ldap.get_conflict(
        {"cn": groupname}, base_dn="ou=groups"
    )
    if conflict:
        raise YunohostValidationError("group_already_exist", group=groupname)

    # Validate uniqueness of groupname in system group
    all_existing_groupnames = {x.gr_name for x in grp.getgrall()}
    if groupname in all_existing_groupnames:
        if primary_group:
            logger.warning(
                m18n.n("group_already_exist_on_system_but_removing_it", group=groupname)
            )
            subprocess.check_call(
                "sed --in-place '/^%s:/d' /etc/group" % groupname, shell=True
            )
        else:
            raise YunohostValidationError(
                "group_already_exist_on_system", group=groupname
            )

    if not gid:
        # Get random GID
        all_gid = {x.gr_gid for x in grp.getgrall()}

        uid_guid_found = False
        while not uid_guid_found:
            gid = str(random.randint(200, 99999))
            uid_guid_found = gid not in all_gid

    attr_dict = {
        "objectClass": ["top", "groupOfNamesYnh", "posixGroup"],
        "cn": groupname,
        "gidNumber": gid,
    }

    # Here we handle the creation of a primary group
    # We want to initialize this group to contain the corresponding user
    # (then we won't be able to add/remove any user in this group)
    if primary_group:
        attr_dict["member"] = ["uid=" + groupname + ",ou=users,dc=yunohost,dc=org"]

    operation_logger.start()
    try:
        ldap.add("cn=%s,ou=groups" % groupname, attr_dict)
    except Exception as e:
        raise YunohostError("group_creation_failed", group=groupname, error=e)

    if sync_perm:
        permission_sync_to_user()

    if not primary_group:
        logger.success(m18n.n("group_created", group=groupname))
    else:
        logger.debug(m18n.n("group_created", group=groupname))

    return {"name": groupname}


@is_unit_operation([("groupname", "group")])
def user_group_delete(operation_logger, groupname, force=False, sync_perm=True):
    """
    Delete user

    Keyword argument:
        groupname -- Groupname to delete

    """
    from yunohost.permission import permission_sync_to_user
    from yunohost.utils.ldap import _get_ldap_interface

    existing_groups = list(user_group_list()["groups"].keys())
    if groupname not in existing_groups:
        raise YunohostValidationError("group_unknown", group=groupname)

    # Refuse to delete primary groups of a user (e.g. group 'sam' related to user 'sam')
    # without the force option...
    #
    # We also can't delete "all_users" because that's a special group...
    existing_users = list(user_list()["users"].keys())
    undeletable_groups = existing_users + ["all_users", "visitors"]
    if groupname in undeletable_groups and not force:
        raise YunohostValidationError("group_cannot_be_deleted", group=groupname)

    operation_logger.start()
    ldap = _get_ldap_interface()
    try:
        ldap.remove("cn=%s,ou=groups" % groupname)
    except Exception as e:
        raise YunohostError("group_deletion_failed", group=groupname, error=e)

    if sync_perm:
        permission_sync_to_user()

    if groupname not in existing_users:
        logger.success(m18n.n("group_deleted", group=groupname))
    else:
        logger.debug(m18n.n("group_deleted", group=groupname))


@is_unit_operation([("groupname", "group")])
def user_group_update(
    operation_logger,
    groupname,
    add=None,
    remove=None,
    force=False,
    sync_perm=True,
    from_import=False,
):
    """
    Update user informations

    Keyword argument:
        groupname -- Groupname to update
        add -- User(s) to add in group
        remove -- User(s) to remove in group

    """

    from yunohost.permission import permission_sync_to_user
    from yunohost.utils.ldap import _get_ldap_interface

    existing_users = list(user_list()["users"].keys())

    # Refuse to edit a primary group of a user (e.g. group 'sam' related to user 'sam')
    # Those kind of group should only ever contain the user (e.g. sam) and only this one.
    # We also can't edit "all_users" without the force option because that's a special group...
    if not force:
        if groupname == "all_users":
            raise YunohostValidationError("group_cannot_edit_all_users")
        elif groupname == "visitors":
            raise YunohostValidationError("group_cannot_edit_visitors")
        elif groupname in existing_users:
            raise YunohostValidationError(
                "group_cannot_edit_primary_group", group=groupname
            )

    # We extract the uid for each member of the group to keep a simple flat list of members
    current_group = user_group_info(groupname)["members"]
    new_group = copy.copy(current_group)

    if add:
        users_to_add = [add] if not isinstance(add, list) else add

        for user in users_to_add:
            if user not in existing_users:
                raise YunohostValidationError("user_unknown", user=user)

            if user in current_group:
                logger.warning(
                    m18n.n("group_user_already_in_group", user=user, group=groupname)
                )
            else:
                operation_logger.related_to.append(("user", user))

        new_group += users_to_add

    if remove:
        users_to_remove = [remove] if not isinstance(remove, list) else remove

        for user in users_to_remove:
            if user not in current_group:
                logger.warning(
                    m18n.n("group_user_not_in_group", user=user, group=groupname)
                )
            else:
                operation_logger.related_to.append(("user", user))

        # Remove users_to_remove from new_group
        # Kinda like a new_group -= users_to_remove
        new_group = [u for u in new_group if u not in users_to_remove]

    new_group_dns = [
        "uid=" + user + ",ou=users,dc=yunohost,dc=org" for user in new_group
    ]

    if set(new_group) != set(current_group):
        if not from_import:
            operation_logger.start()
        ldap = _get_ldap_interface()
        try:
            ldap.update(
                "cn=%s,ou=groups" % groupname,
                {"member": set(new_group_dns), "memberUid": set(new_group)},
            )
        except Exception as e:
            raise YunohostError("group_update_failed", group=groupname, error=e)

    if sync_perm:
        permission_sync_to_user()

    if not from_import:
        if groupname != "all_users":
            logger.success(m18n.n("group_updated", group=groupname))
        else:
            logger.debug(m18n.n("group_updated", group=groupname))

        return user_group_info(groupname)


def user_group_info(groupname):
    """
    Get user informations

    Keyword argument:
        groupname -- Groupname to get informations

    """

    from yunohost.utils.ldap import _get_ldap_interface, _ldap_path_extract

    ldap = _get_ldap_interface()

    # Fetch info for this group
    result = ldap.search(
        "ou=groups",
        "cn=" + groupname,
        ["cn", "member", "permission"],
    )

    if not result:
        raise YunohostValidationError("group_unknown", group=groupname)

    infos = result[0]

    # Format data

    return {
        "members": [_ldap_path_extract(p, "uid") for p in infos.get("member", [])],
        "permissions": [
            _ldap_path_extract(p, "cn") for p in infos.get("permission", [])
        ],
    }


def user_group_add(groupname, usernames, force=False, sync_perm=True):
    """
    Add user(s) to a group

    Keyword argument:
        groupname -- Groupname to update
        usernames -- User(s) to add in the group

    """
    return user_group_update(groupname, add=usernames, force=force, sync_perm=sync_perm)


def user_group_remove(groupname, usernames, force=False, sync_perm=True):
    """
    Remove user(s) from a group

    Keyword argument:
        groupname -- Groupname to update
        usernames -- User(s) to remove from the group

    """
    return user_group_update(
        groupname, remove=usernames, force=force, sync_perm=sync_perm
    )


#
# Permission subcategory
#


def user_permission_list(short=False, full=False, apps=[]):
    from yunohost.permission import user_permission_list

    return user_permission_list(short, full, absolute_urls=True, apps=apps)


def user_permission_update(permission, label=None, show_tile=None, sync_perm=True):
    from yunohost.permission import user_permission_update

    return user_permission_update(
        permission, label=label, show_tile=show_tile, sync_perm=sync_perm
    )


def user_permission_add(permission, names, protected=None, force=False, sync_perm=True):
    from yunohost.permission import user_permission_update

    return user_permission_update(
        permission, add=names, protected=protected, force=force, sync_perm=sync_perm
    )


def user_permission_remove(
    permission, names, protected=None, force=False, sync_perm=True
):
    from yunohost.permission import user_permission_update

    return user_permission_update(
        permission, remove=names, protected=protected, force=force, sync_perm=sync_perm
    )


def user_permission_reset(permission, sync_perm=True):
    from yunohost.permission import user_permission_reset

    return user_permission_reset(permission, sync_perm=sync_perm)


def user_permission_info(permission):
    from yunohost.permission import user_permission_info

    return user_permission_info(permission)


#
# SSH subcategory
#
import yunohost.ssh


def user_ssh_list_keys(username):
    return yunohost.ssh.user_ssh_list_keys(username)


def user_ssh_add_key(username, key, comment):
    return yunohost.ssh.user_ssh_add_key(username, key, comment)


def user_ssh_remove_key(username, key):
    return yunohost.ssh.user_ssh_remove_key(username, key)


#
# End SSH subcategory
#


def _convertSize(num, suffix=""):
    for unit in ["K", "M", "G", "T", "P", "E", "Z"]:
        if abs(num) < 1024.0:
            return "{:3.1f}{}{}".format(num, unit, suffix)
        num /= 1024.0
    return "{:.1f}{}{}".format(num, "Yi", suffix)


def _hash_user_password(password):
    """
    This function computes and return a salted hash for the password in input.
    This implementation is inspired from [1].

    The hash follows SHA-512 scheme from Linux/glibc.
    Hence the {CRYPT} and $6$ prefixes
    - {CRYPT} means it relies on the OS' crypt lib
    - $6$ corresponds to SHA-512, the strongest hash available on the system

    The salt is generated using random.SystemRandom(). It is the crypto-secure
    pseudo-random number generator according to the python doc [2] (c.f. the
    red square). It internally relies on /dev/urandom

    The salt is made of 16 characters from the set [./a-zA-Z0-9]. This is the
    max sized allowed for salts according to [3]

    [1] https://www.redpill-linpro.com/techblog/2016/08/16/ldap-password-hash.html
    [2] https://docs.python.org/2/library/random.html
    [3] https://www.safaribooksonline.com/library/view/practical-unix-and/0596003234/ch04s03.html
    """

    char_set = string.ascii_uppercase + string.ascii_lowercase + string.digits + "./"
    salt = "".join([random.SystemRandom().choice(char_set) for x in range(16)])

    salt = "$6$" + salt + "$"
    return "{CRYPT}" + crypt.crypt(str(password), salt)<|MERGE_RESOLUTION|>--- conflicted
+++ resolved
@@ -239,13 +239,6 @@
         "loginShell": ["/bin/bash"],
     }
 
-<<<<<<< HEAD
-=======
-    # If it is the first user, add some aliases
-    if not ldap.search(base="ou=users", filter="uid=*"):
-        attr_dict["mail"] = [attr_dict["mail"]] + aliases
-
->>>>>>> ea6500eb
     try:
         ldap.add("uid=%s,ou=users" % username, attr_dict)
     except Exception as e:
