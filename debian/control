--- conflicted
+++ resolved
@@ -14,15 +14,9 @@
  , python3-psutil, python3-requests, python3-dnspython, python3-openssl
  , python3-miniupnpc, python3-dbus, python3-jinja2
  , python3-toml, python3-packaging, python3-publicsuffix2
-<<<<<<< HEAD
- , python3-ldap, python3-zeroconf (>= 0.36), python3-lexicon,
+ , python3-ldap, python3-zeroconf (>= 0.47), python3-lexicon,
  , python-is-python3, python3-pydantic, python3-email-validator
- , nginx, nginx-extras (>=1.18)
-=======
- , python3-ldap, python3-zeroconf (>=0.47), python3-lexicon,
- , python-is-python3
  , nginx, nginx-extras (>=1.22)
->>>>>>> 2f2ff6eb
  , apt, apt-transport-https, apt-utils, dirmngr
  , openssh-server, iptables, fail2ban, bind9-dnsutils
  , openssl, ca-certificates, netcat-openbsd, iproute2
