Source: yunohost
Section: utils
Priority: extra
Maintainer: YunoHost Contributors <contrib@yunohost.org>
Build-Depends: debhelper (>=9), dh-systemd, dh-python, python-all (>= 2.7), python-yaml, python-jinja2
Standards-Version: 3.9.6
X-Python-Version: >= 2.7
Homepage: https://yunohost.org/

Package: yunohost
Essential: yes
Architecture: all
Depends: ${python:Depends}, ${misc:Depends}
 , moulinette (>= 4.0.0~alpha), ssowat (>= 4.0.0~alpha)
 , python-psutil, python-requests, python-dnspython, python-openssl
<<<<<<< HEAD
 , python-apt, python-miniupnpc, python-dbus, python-jinja2, python-packaging,
 , python-toml
 , apt, apt-transport-https
 , nginx, nginx-extras (>=1.6.2)
=======
 , python-miniupnpc, python-dbus, python-jinja2
 , python-toml, python-packaging, python-publicsuffix
 , apt, apt-transport-https, dirmngr
>>>>>>> 9b396693
 , php-fpm, php-ldap, php-intl
 , mariadb-server, php-mysql | php-mysqlnd
 , openssh-server, iptables, fail2ban, dnsutils, bind9utils
 , openssl, ca-certificates, netcat-openbsd, iproute2
 , slapd, ldap-utils, sudo-ldap, libnss-ldapd, unscd, libpam-ldapd
 , dnsmasq, avahi-daemon, libnss-mdns, resolvconf, libnss-myhostname
 , postfix, postfix-ldap, postfix-policyd-spf-perl, postfix-pcre
 , dovecot-core, dovecot-ldap, dovecot-lmtpd, dovecot-managesieved, dovecot-antispam
 , rspamd, opendkim-tools, postsrsd, procmail, mailutils
 , redis-server
 , metronome (>=3.14.0)
 , git, curl, wget, cron, unzip, jq, bc
 , lsb-release, haveged, fake-hwclock, equivs, lsof, whois, python-publicsuffix
Recommends: yunohost-admin
 , ntp, inetutils-ping | iputils-ping
 , bash-completion, rsyslog
 , php-gd, php-curl, php-gettext
 , python-pip
 , unattended-upgrades
 , libdbd-ldap-perl, libnet-dns-perl
Suggests: htop, vim, rsync, acpi-support-base, udisks2
Conflicts: iptables-persistent
 , apache2
 , bind9
 , nginx-extras (>= 1.16)
 , openssl (>= 1.1.1g)
 , slapd (>= 2.4.49)
 , dovecot-core (>= 1:2.3.7)
 , redis-server (>= 5:5.0.7)
 , fail2ban (>= 0.11)
 , iptables (>= 1.8.3)
Description: manageable and configured self-hosting server
 YunoHost aims to make self-hosting accessible to everyone. It configures
 an email, Web and IM server alongside a LDAP base. It also provides
 facilities to manage users, domains, apps and so.
 .
 This package contains YunoHost scripts and binaries to be used by the
 moulinette. It allows one to manage the server with a command-line tool
 and an API.<|MERGE_RESOLUTION|>--- conflicted
+++ resolved
@@ -13,16 +13,9 @@
 Depends: ${python:Depends}, ${misc:Depends}
  , moulinette (>= 4.0.0~alpha), ssowat (>= 4.0.0~alpha)
  , python-psutil, python-requests, python-dnspython, python-openssl
-<<<<<<< HEAD
- , python-apt, python-miniupnpc, python-dbus, python-jinja2, python-packaging,
- , python-toml
- , apt, apt-transport-https
- , nginx, nginx-extras (>=1.6.2)
-=======
  , python-miniupnpc, python-dbus, python-jinja2
  , python-toml, python-packaging, python-publicsuffix
  , apt, apt-transport-https, dirmngr
->>>>>>> 9b396693
  , php-fpm, php-ldap, php-intl
  , mariadb-server, php-mysql | php-mysqlnd
  , openssh-server, iptables, fail2ban, dnsutils, bind9utils
